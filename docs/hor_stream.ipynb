{
 "cells": [
  {
   "cell_type": "markdown",
   "metadata": {},
   "source": [
    "# Horizontal stream function conservation\n",
    "\n",
    "author, Wenrui Jiang 06/06/2022\n",
    "\n",
    "This package currently only support velocity to be piecewise stationary in time. For a stable velocity field, the streakline will match the streamline of the field.\n",
    "\n",
    "For 2D cases, this means conservation of stream function.\n",
    "$$\n",
    "\\\\frac{d \\\\Psi}{dt} = 0\n",
    "$$\n",
    "A strong test can be construct as following: **simulate the particles under an arbitrary stream function and compare the stream function before-and-after**. If the code is correct, the stream function defined at the starting position of a particle should match that defined at the final position."
   ]
  },
  {
   "cell_type": "code",
   "execution_count": null,
   "metadata": {},
   "outputs": [],
   "source": [
    "import warnings\n",
    "\n",
    "import matplotlib.pyplot as plt\n",
<<<<<<< HEAD
    "from matplotlib import cm, colors\n",
    "import seaduck as sd\n",
=======
    "import numpy as np\n",
>>>>>>> d3997ac1
    "import pooch\n",
    "import xarray as xr\n",
    "\n",
    "import seaduck as sd\n",
    "\n",
    "warnings.filterwarnings(\"ignore\")"
   ]
  },
  {
   "cell_type": "markdown",
   "metadata": {},
   "source": [
    "## Loading data\n",
    "\n",
    "For this test example, the stream function we are going to use is an award-winning eddie in the arbitrary/cute department. Let's load it."
   ]
  },
  {
   "cell_type": "code",
   "execution_count": null,
   "metadata": {},
   "outputs": [],
   "source": [
    "file_path = pooch.retrieve(\n",
    "    url=\"https://github.com/MaceKuailv/seaduck_sciserver_notebook/raw/master/diffused_duck.npy\",\n",
    "    known_hash=\"8968fc89a57a492879dff6b458ffa1e03bb533e82bd76ca5db8496182fa2c32f\",\n",
    ")"
   ]
  },
  {
   "cell_type": "code",
   "execution_count": null,
   "metadata": {},
   "outputs": [],
   "source": [
    "strmf = np.load(file_path)[::-1]\n",
    "M, N = strmf.shape\n",
    "M -= 1\n",
    "N -= 1\n",
    "x = np.linspace(-1, 1, N + 1)\n",
    "y = np.linspace(-1, 1, M + 1)\n",
    "xg, yg = np.meshgrid(x, y)"
   ]
  },
  {
   "cell_type": "markdown",
   "metadata": {},
   "source": [
    "To show that I am not volkswagening you, I will plot the stream function."
   ]
  },
  {
   "cell_type": "code",
   "execution_count": null,
   "metadata": {},
   "outputs": [],
   "source": [
    "plt.pcolormesh(xg, yg, strmf, cmap=\"Oranges\")\n",
    "plt.gca().set_aspect(\"equal\")\n",
    "plt.xlabel(\"X\")\n",
    "plt.ylabel(\"Y\")\n",
    "plt.title(\"Stream function of a very arbitrary eddie\")\n",
    "plt.show()"
   ]
  },
  {
   "cell_type": "markdown",
   "metadata": {},
   "source": [
    "**Fig.1** A stream function that is not particular in any senses."
   ]
  },
  {
   "cell_type": "markdown",
   "metadata": {},
   "source": [
    "Now we prepare create the grids needed and therefore the xarray dataset for the simulation."
   ]
  },
  {
   "cell_type": "code",
   "execution_count": null,
   "metadata": {},
   "outputs": [],
   "source": [
    "xv = 0.5 * (xg[:, 1:] + xg[:, :-1])\n",
    "yv = 0.5 * (yg[:, 1:] + yg[:, :-1])\n",
    "xu = 0.5 * (xg[1:] + xg[:-1])\n",
    "yu = 0.5 * (yg[1:] + yg[:-1])\n",
    "\n",
    "xc = 0.5 * (xv[1:] + xv[:-1])\n",
    "yc = 0.5 * (yv[1:] + yv[:-1])"
   ]
  },
  {
   "cell_type": "code",
   "execution_count": null,
   "metadata": {},
   "outputs": [],
   "source": [
    "u = np.diff(strmf, axis=0)\n",
    "v = -np.diff(strmf, axis=1)"
   ]
  },
  {
   "cell_type": "code",
   "execution_count": null,
   "metadata": {},
   "outputs": [],
   "source": [
    "ds = xr.Dataset(\n",
    "    coords=dict(\n",
    "        XC=([\"Y\", \"X\"], xc),\n",
    "        YC=([\"Y\", \"X\"], yc),\n",
    "        XG=([\"Yp1\", \"Xp1\"], xg),\n",
    "        YG=([\"Yp1\", \"Xp1\"], yg),\n",
    "        rA=([\"Y\", \"X\"], np.ones_like(xc, float)),\n",
    "    ),\n",
    "    data_vars=dict(\n",
    "        UVELMASS=([\"Y\", \"Xp1\"], u),\n",
    "        VVELMASS=([\"Yp1\", \"X\"], v),\n",
    "        streamfunc=([\"Yp1\", \"Xp1\"], strmf),\n",
    "    ),\n",
    ")"
   ]
  },
  {
   "cell_type": "markdown",
   "metadata": {},
   "source": [
    "## Prepare for the test\n",
    "\n",
    "First, we create the `seaduck.OceData` object"
   ]
  },
  {
   "cell_type": "code",
   "execution_count": null,
   "metadata": {},
   "outputs": [],
   "source": [
    "tub = sd.OceData(ds)"
   ]
  },
  {
   "cell_type": "markdown",
   "metadata": {},
   "source": [
    "Then, initialize the particle position."
   ]
  },
  {
   "cell_type": "code",
   "execution_count": null,
   "metadata": {},
   "outputs": [],
   "source": [
    "num_particle = 8000\n",
    "np.random.seed(99)\n",
    "x = np.random.random(num_particle) * 1.6 - 0.8\n",
    "y = np.random.random(num_particle) * 1.8 - 0.9"
   ]
  },
  {
   "cell_type": "code",
   "execution_count": null,
   "metadata": {},
   "outputs": [],
   "source": [
    "pt = sd.Particle(\n",
    "    x=x, y=y, z=None, t=np.zeros_like(x), data=tub, wname=None, transport=True\n",
    ")"
   ]
  },
  {
   "cell_type": "markdown",
   "metadata": {},
   "source": [
    "Finally, we need a proper kernel for interpolating stream function. The natural definition for this case is to interpolate using the four closest corner points."
   ]
  },
  {
   "cell_type": "code",
   "execution_count": null,
   "metadata": {},
   "outputs": [],
   "source": [
    "kkk = np.array([[0, 0], [0, 1], [1, 0], [1, 1]])\n",
    "\n",
    "gknw = sd.KnW(kkk, vkernel=\"nearest\", tkernel=\"nearest\")"
   ]
  },
  {
   "cell_type": "markdown",
   "metadata": {},
   "source": [
    "## The actual test\n",
    "\n",
    "First we interpolate the streamfunction at the starting position."
   ]
  },
  {
   "cell_type": "code",
   "execution_count": null,
   "metadata": {},
   "outputs": [],
   "source": [
    "before = pt.interpolate(\"streamfunc\", gknw)"
   ]
  },
  {
   "cell_type": "markdown",
   "metadata": {},
   "source": [
    "Now, simulate the particles forward for a decent amount of time."
   ]
  },
  {
   "cell_type": "code",
   "execution_count": null,
   "metadata": {},
   "outputs": [],
   "source": [
    "steps = 15\n",
    "stops, ps = pt.to_list_of_time(\n",
    "    normal_stops=np.linspace(0, 2 * steps * N, steps), update_stops=[]\n",
    ")"
   ]
  },
  {
   "cell_type": "markdown",
   "metadata": {},
   "source": [
    "Now that, the particles are at a different position. Let's look at the stream functions again and compare."
   ]
  },
  {
   "cell_type": "code",
   "execution_count": null,
   "metadata": {},
   "outputs": [],
   "source": [
    "after = ps[-1].interpolate(\"streamfunc\", gknw)"
   ]
  },
  {
   "cell_type": "code",
   "execution_count": null,
   "metadata": {},
   "outputs": [],
   "source": [
    "is_it_close = np.allclose(after, before, atol=1e-7)\n",
    "max_difference = np.max(np.abs(after - before))\n",
    "print(f\"The stream function is conserved {is_it_close}\")\n",
    "print(f\"The maximum difference is {max_difference }\")"
   ]
  },
  {
   "cell_type": "markdown",
   "metadata": {},
   "source": [
    "To put that in perspective. The stream function range from 0 to around 0.6."
   ]
  },
  {
   "cell_type": "markdown",
   "metadata": {},
   "source": [
    "## Unless you are not convinced\n",
    "\n",
    "\"Hey, you just used your own function to test another function. I didn't see anything under the hood. \"\n",
    "\"Also, the stream function should be conserved along the **entire trajectory**. Not only the start and the end\"\n",
    "\n",
    "Well, here is a more visual way of proving my points.\n",
    "\n",
    "I am going to plot the trajectory of all the particles, and color them using the **initial** stream function.\n",
    "\n",
    "If the stream function is not conserved at any point, the color of the lines drawn (initial value of stream function) will not match that we plotted earlier (the actual value defined at that point)."
   ]
  },
  {
   "cell_type": "code",
   "execution_count": null,
   "metadata": {},
   "outputs": [],
   "source": [
    "lons = []\n",
    "lats = []\n",
    "for ppp in ps:\n",
    "    lons.append(ppp.lon)\n",
    "    lats.append(ppp.lat)\n",
    "lons = np.array(lons)\n",
    "lats = np.array(lats)"
   ]
  },
  {
   "cell_type": "markdown",
   "metadata": {},
   "source": [
    "Using the same color scheme as the previous plot"
   ]
  },
  {
   "cell_type": "code",
   "execution_count": null,
   "metadata": {},
   "outputs": [],
   "source": [
<<<<<<< HEAD
=======
    "from matplotlib import cm, colors\n",
    "\n",
>>>>>>> d3997ac1
    "norm = colors.Normalize(vmin=0.0, vmax=0.6, clip=True)\n",
    "mapper = cm.ScalarMappable(norm=norm, cmap=cm.Oranges)"
   ]
  },
  {
   "cell_type": "code",
   "execution_count": null,
   "metadata": {},
   "outputs": [],
   "source": [
    "for i in range(len(x)):\n",
    "    plt.plot(lons.T[i], lats.T[i], c=mapper.to_rgba(before[i]), lw=0.55)\n",
    "plt.gca().set_aspect(\"equal\")\n",
    "plt.xlim([-1, 1])\n",
    "plt.ylim([-1, 1])\n",
    "plt.xlabel(\"X\")\n",
    "plt.ylabel(\"Y\")\n",
    "plt.title(\"Streamline of particles advected by the very arbitrary eddie\")\n",
    "plt.show()"
   ]
  },
  {
   "cell_type": "markdown",
   "metadata": {},
   "source": [
    "**Fig.1** The trajectories of particles advected by the very arbitrary eddy. The color denotes the initial value of stream function."
   ]
  }
 ],
 "metadata": {
  "kernelspec": {
   "display_name": "bubblebath",
   "language": "python",
   "name": "bubblebath"
  },
  "language_info": {
   "codemirror_mode": {
    "name": "ipython",
    "version": 3
   },
   "file_extension": ".py",
   "mimetype": "text/x-python",
   "name": "python",
   "nbconvert_exporter": "python",
   "pygments_lexer": "ipython3",
   "version": "3.10.11"
  }
 },
 "nbformat": 4,
 "nbformat_minor": 4
}<|MERGE_RESOLUTION|>--- conflicted
+++ resolved
@@ -26,12 +26,9 @@
     "import warnings\n",
     "\n",
     "import matplotlib.pyplot as plt\n",
-<<<<<<< HEAD
     "from matplotlib import cm, colors\n",
     "import seaduck as sd\n",
-=======
     "import numpy as np\n",
->>>>>>> d3997ac1
     "import pooch\n",
     "import xarray as xr\n",
     "\n",
@@ -340,11 +337,6 @@
    "metadata": {},
    "outputs": [],
    "source": [
-<<<<<<< HEAD
-=======
-    "from matplotlib import cm, colors\n",
-    "\n",
->>>>>>> d3997ac1
     "norm = colors.Normalize(vmin=0.0, vmax=0.6, clip=True)\n",
     "mapper = cm.ScalarMappable(norm=norm, cmap=cm.Oranges)"
    ]
