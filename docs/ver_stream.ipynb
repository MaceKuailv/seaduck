{
 "cells": [
  {
   "cell_type": "markdown",
   "metadata": {},
   "source": [
    "# Vertical stream function conservation\n",
    "\n",
    "author, Wenrui Jiang 06/06/2022\n",
    "\n",
    "This notebook is also an idealized test for 2D flow like [the horizontal case](./hor_stream). However, it has a slightly different flavor\n",
    "\n",
    "1. This notebook looks at the vertical direction rather than the horizontal one.\n",
    "1. We are going to simulate the particles backward in time.\n",
    "1. The \"wall\" behavior of the particles are explored."
   ]
  },
  {
   "cell_type": "code",
   "execution_count": null,
   "metadata": {},
   "outputs": [],
   "source": [
    "import warnings\n",
    "\n",
    "import matplotlib.pyplot as plt\n",
<<<<<<< HEAD
    "from matplotlib import cm, colors\n",
=======
    "import numpy as np\n",
    "import xarray as xr\n",
    "\n",
>>>>>>> d3997ac1
    "import seaduck as sd\n",
    "\n",
    "warnings.filterwarnings(\"ignore\")"
   ]
  },
  {
   "cell_type": "markdown",
   "metadata": {},
   "source": [
    "## Loading data\n",
    "\n",
    "As always, we need to load the data. For simplicity and to demonstrate the capacity of particles sliding on the wall, I am going to use the stream function of f-plane gyre. You can think of this example as a zonal overturning cell in a meridional channel."
   ]
  },
  {
   "cell_type": "code",
   "execution_count": null,
   "metadata": {},
   "outputs": [],
   "source": [
    "N = 100\n",
    "M = 50\n",
    "x = np.linspace(-1, 1, N + 1)\n",
    "y = np.linspace(-0.1, 0.1, 2)\n",
    "zl = np.linspace(0, -1000, M)\n",
    "zp1 = np.append(zl, -1001)\n",
    "xg, yg = np.meshgrid(x, y)\n",
    "xv = 0.5 * (xg[:, 1:] + xg[:, :-1])\n",
    "yv = 0.5 * (yg[:, 1:] + yg[:, :-1])\n",
    "xu = 0.5 * (xg[1:] + xg[:-1])\n",
    "yu = 0.5 * (yg[1:] + yg[:-1])\n",
    "\n",
    "xc = 0.5 * (xv[1:] + xv[:-1])\n",
    "yc = 0.5 * (yv[1:] + yv[:-1])\n",
    "\n",
    "tempx, tempz = np.meshgrid(x, np.linspace(-1, 1, M))\n",
    "strmf = (np.cos(np.pi * tempx / 2) * np.cos(np.pi * tempz / 2)).reshape(\n",
    "    len(zl), 1, -1\n",
    ")\n",
    "z = 0.5 * (zp1[1:] + zp1[:-1])\n",
    "zl = zp1[:-1]\n",
    "drf = np.abs(np.diff(zp1))"
   ]
  },
  {
   "cell_type": "code",
   "execution_count": null,
   "metadata": {},
   "outputs": [],
   "source": [
    "u = np.zeros((M, 1, N + 1), float)\n",
    "u[:-1] = np.diff(strmf, axis=0)\n",
    "w = np.diff(strmf, axis=-1)\n",
    "v = np.zeros((M, 2, N), float)"
   ]
  },
  {
   "cell_type": "code",
   "execution_count": null,
   "metadata": {},
   "outputs": [],
   "source": [
    "ds = xr.Dataset(\n",
    "    coords=dict(\n",
    "        XC=([\"Y\", \"X\"], xc),\n",
    "        YC=([\"Y\", \"X\"], yc),\n",
    "        XG=([\"Yp1\", \"Xp1\"], xg),\n",
    "        YG=([\"Yp1\", \"Xp1\"], yg),\n",
    "        Zl=([\"Zl\"], zl),\n",
    "        Z=([\"Z\"], z),\n",
    "        drF=([\"Z\"], drf),\n",
    "        rA=([\"Y\", \"X\"], np.ones_like(xc, float)),\n",
    "    ),\n",
    "    data_vars=dict(\n",
    "        UVELMASS=([\"Z\", \"Y\", \"Xp1\"], u),\n",
    "        VVELMASS=([\"Z\", \"Yp1\", \"X\"], v),\n",
    "        WVELMASS=([\"Zl\", \"Y\", \"X\"], w),\n",
    "    ),\n",
    ")"
   ]
  },
  {
   "cell_type": "markdown",
   "metadata": {},
   "source": [
    "## Prepare the test\n",
    "\n",
    "First, we convert the `xarray.Dataset` to `seaduck.OceData`"
   ]
  },
  {
   "cell_type": "code",
   "execution_count": null,
   "metadata": {},
   "outputs": [],
   "source": [
    "tub = sd.OceData(ds)"
   ]
  },
  {
   "cell_type": "markdown",
   "metadata": {},
   "source": [
    "Now we define the initial condition of particles such that some particles are right **on the wall/at the corner**."
   ]
  },
  {
   "cell_type": "code",
   "execution_count": null,
   "metadata": {},
   "outputs": [],
   "source": [
    "n = 30\n",
    "m = 30\n",
    "x = np.linspace(-1, 1, n + 1)\n",
    "z = np.linspace(-0.1, -1000, m + 1)\n",
    "x, z = np.meshgrid(x, z)\n",
    "x = x.ravel()\n",
    "z = z.ravel()"
   ]
  },
  {
   "cell_type": "markdown",
   "metadata": {},
   "source": [
    "Let's store which ones are on the wall and which ones are at the corner for plotting purposes."
   ]
  },
  {
   "cell_type": "code",
   "execution_count": null,
   "metadata": {},
   "outputs": [],
   "source": [
    "on_x_wall = np.abs(x) == 1\n",
    "on_z_wall = np.logical_or(z == z.min(), z == z.max())\n",
    "coloring = (0.2 + np.logical_or(on_x_wall, on_z_wall)) / 1.2\n",
    "corner = np.logical_and(on_x_wall, on_z_wall)"
   ]
  },
  {
   "cell_type": "markdown",
   "metadata": {},
   "source": [
    "## Run the test and plot\n",
    "\n",
    "Finally, we can run the simulation, and plot the trajectories."
   ]
  },
  {
   "cell_type": "code",
   "execution_count": null,
   "metadata": {},
   "outputs": [],
   "source": [
    "pt = sd.Particle(\n",
    "    x=x, y=np.zeros_like(x), z=z, t=np.zeros_like(x), data=tub, transport=True\n",
    ")"
   ]
  },
  {
   "cell_type": "code",
   "execution_count": null,
   "metadata": {},
   "outputs": [],
   "source": [
    "steps = 40\n",
    "stops, ps = pt.to_list_of_time(\n",
    "    normal_stops=np.linspace(0, -2 * steps * N, steps), update_stops=[]\n",
    ")"
   ]
  },
  {
   "cell_type": "code",
   "execution_count": null,
   "metadata": {},
   "outputs": [],
   "source": [
    "lons = []\n",
    "deps = []\n",
    "for ppp in ps:\n",
    "    lons.append(ppp.lon)\n",
    "    deps.append(ppp.dep)\n",
    "lons = np.array(lons)\n",
    "deps = np.array(deps)"
   ]
  },
  {
   "cell_type": "code",
   "execution_count": null,
   "metadata": {},
   "outputs": [],
   "source": [
<<<<<<< HEAD
=======
    "from matplotlib import cm, colors\n",
    "\n",
>>>>>>> d3997ac1
    "norm = colors.Normalize(vmin=0.0, vmax=1.0, clip=True)\n",
    "mapper = cm.ScalarMappable(norm=norm, cmap=cm.binary)"
   ]
  },
  {
   "cell_type": "code",
   "execution_count": null,
   "metadata": {},
   "outputs": [],
   "source": [
    "for i in range(len(x)):\n",
    "    if corner[i]:\n",
    "        plt.plot(lons.T[i], deps.T[i], \"x-\", c=\"r\")\n",
    "    plt.plot(lons.T[i], deps.T[i], c=mapper.to_rgba(coloring[i]))\n",
    "plt.ylabel(\"Depth\")\n",
    "plt.xlabel(\"X\")\n",
    "plt.title(\"Particle trajectories in a zonal overturning cell\")\n",
    "plt.show()"
   ]
  },
  {
   "cell_type": "markdown",
   "metadata": {},
   "source": [
    "**Fig.1** Particle trajectories in zonal overturning cell. Grey and black lines represent the trajectories of interior and wall attached particles, respectively. The red crosses show the trajectories of corner points."
   ]
  },
  {
   "cell_type": "markdown",
   "metadata": {},
   "source": [
    "## Remarks\n",
    "\n",
    "Hopefully, this pattern has already convinced you that the paticles are conserving streamfunction in the vertical.\n",
    "\n",
    "The non-penetrating condition means that particles on the wall will not detach in any finite time. Likewise, particles at the corners will never leave.\n",
    "\n",
    "At the center, the point with maximum stream function has no where else to go."
   ]
  }
 ],
 "metadata": {
  "kernelspec": {
   "display_name": "bubblebath",
   "language": "python",
   "name": "bubblebath"
  },
  "language_info": {
   "codemirror_mode": {
    "name": "ipython",
    "version": 3
   },
   "file_extension": ".py",
   "mimetype": "text/x-python",
   "name": "python",
   "nbconvert_exporter": "python",
   "pygments_lexer": "ipython3",
   "version": "3.10.11"
  }
 },
 "nbformat": 4,
 "nbformat_minor": 4
}<|MERGE_RESOLUTION|>--- conflicted
+++ resolved
@@ -24,13 +24,10 @@
     "import warnings\n",
     "\n",
     "import matplotlib.pyplot as plt\n",
-<<<<<<< HEAD
     "from matplotlib import cm, colors\n",
-=======
     "import numpy as np\n",
     "import xarray as xr\n",
     "\n",
->>>>>>> d3997ac1
     "import seaduck as sd\n",
     "\n",
     "warnings.filterwarnings(\"ignore\")"
@@ -224,11 +221,6 @@
    "metadata": {},
    "outputs": [],
    "source": [
-<<<<<<< HEAD
-=======
-    "from matplotlib import cm, colors\n",
-    "\n",
->>>>>>> d3997ac1
     "norm = colors.Normalize(vmin=0.0, vmax=1.0, clip=True)\n",
     "mapper = cm.ScalarMappable(norm=norm, cmap=cm.binary)"
    ]
