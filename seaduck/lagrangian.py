import copy
import logging
import warnings

import numpy as np

from seaduck.eulerian import Position
from seaduck.kernel_weight import KnW
from seaduck.ocedata import RelCoord
from seaduck.runtime_conf import compileable
from seaduck.utils import find_rel, find_rx_ry_oceanparcel, rel2latlon, to_180

DEG2M = 6271e3 * np.pi / 180


@compileable
def increment(t, u, du):
    """Find how far it will travel in duration t.

    For a one dimensional particle with speed u and speed derivative du,
    find how far it will travel in duration t.

    Parameters
    ----------
    t: float, numpy.ndarray
        The time duration
    u: float, numpy.ndarray
        The velocity defined at the starting point.
    du: float, numpy.ndarray
        The velocity gradient. Assumed to be constant.
    """
    incr = u / du * (np.exp(du * t) - 1)
    no_gradient = np.abs(du) < 1e-12
    incr[no_gradient] = (u * t)[no_gradient]
    return incr


def stationary(t, u, du, x0):
    """Find the final position after time t.

    For a one dimensional Particle with speed u and speed derivative du
    starting at x0, find the final position after time t.
    "Stationary" means that we are assuming there is no time dependency.

    Parameters
    ----------
    t: float, numpy.ndarray
        The time duration
    u: float, numpy.ndarray
        The velocity defined at the starting point.
    du: float, numpy.ndarray
        The velocity gradient. Assumed to be constant.
    x0: float, numpy.ndarray
        The starting position.
    """
    incr = increment(t, u, du)
    return incr + x0


@compileable
def stationary_time(u, du, x0):
    """Find the amount of time to leave the cell.

    Find the amount of time it needs for a Particle to hit x = -0.5 and 0.5.
    The time could be negative.

    Parameters
    ----------
    u: numpy.ndarray
        The velocity defined at the starting point.
    du: numpy.ndarray
        The velocity gradient. Assumed to be constant.
    x0: numpy.ndarray
        The starting position.

    Returns
    -------
    tl: numpy.ndarray
        The time it takes to hit -0.5.
    tr: numpy.ndarray
        The time it takes to hit 0.5
    """
    tl = np.log(1 - du / u * (0.5 + x0)) / du
    tr = np.log(1 + du / u * (0.5 - x0)) / du
    no_gradient = np.abs(du) < 1e-12
    tl[no_gradient] = (-x0[no_gradient] - 0.5) / u[no_gradient]
    tr[no_gradient] = (0.5 - x0[no_gradient]) / u[no_gradient]
    return tl, tr


def time2wall(xs, us, dus):
    """Apply stationary_time three times for all three dimensions."""
    ts = []
    for i in range(3):
        tl, tr = stationary_time(us[i], dus[i], xs[i])
        ts.append(tl)
        ts.append(tr)
    return ts


def which_early(tf, ts):
    """Find out which event happens first.

    We are trying to integrate the Particle to time tf.
    The first event is either:
    1. tf is reached before reaching a wall
    2. ts[i] is reached, and a Particle hit a wall. ts[i]*tf>0.

    Parameters
    ----------
    tf: float, numpy.ndarray
        The final time
    ts: list
        The list of events calculated using time2wall
    """
    ts.append(np.ones(len(ts[0])) * tf)  # float or array both ok
    t_directed = np.array(ts) * np.sign(tf)
    t_directed[np.isnan(t_directed)] = np.inf
    t_directed[t_directed <= 0] = np.inf
    tend = t_directed.argmin(axis=0)
    the_t = np.array([ts[te][i] for i, te in enumerate(tend)])
    return tend, the_t


uvkernel = np.array([[0, 0], [1, 0], [0, 1]])
ukernel = np.array([[0, 0], [1, 0]])
vkernel = np.array([[0, 0], [0, 1]])
wkernel = np.array([[0, 0]])
udoll = [[0, 1]]
vdoll = [[0, 2]]
wdoll = [[0]]
ktype = "interp"
h_order = 0
wknw = KnW(kernel=wkernel, inheritance=None, vkernel="linear", ignore_mask=True)
uknw = KnW(kernel=uvkernel, inheritance=udoll, ignore_mask=True)
vknw = KnW(kernel=uvkernel, inheritance=vdoll, ignore_mask=True)
dwknw = KnW(kernel=wkernel, inheritance=None, vkernel="dz", ignore_mask=True)
duknw = KnW(
    kernel=uvkernel, inheritance=udoll, hkernel="dx", h_order=1, ignore_mask=True
)
dvknw = KnW(
    kernel=uvkernel, inheritance=vdoll, hkernel="dy", h_order=1, ignore_mask=True
)

# scalar style kernel for datasets without face
uknw_s = KnW(kernel=ukernel, inheritance=None, ignore_mask=True)
vknw_s = KnW(kernel=vkernel, inheritance=None, ignore_mask=True)
duknw_s = KnW(
    kernel=ukernel, inheritance=None, hkernel="dx", h_order=1, ignore_mask=True
)
dvknw_s = KnW(
    kernel=vkernel, inheritance=None, hkernel="dy", h_order=1, ignore_mask=True
)


class Particle(Position):
    """Lagrangian particle object.

    The Lagrangian particle object. Simply a eulerian Position object
    that know how to move itself.

    Parameters
    ----------
    kwarg: dict
        The keyword argument that feed into Position.from_latlon method
    uname, vname, wname: str
        The variable names for the velocity/mass-transport components.
        If transport is true, pass in names of the volume/mass transport
        across cell wall in m^3/3
        else,  just pass something that is in m/s
    dont_fly: Boolean
        Sometimes there is non-zero vertical velocity at sea surface.
        dont_fly = True set that to zero.
        An error may occur depends on the situation if set otherwise.
    save_raw: Boolean
        Whether to record the analytical history of all particles in an
        unstructured list.
    transport: Boolean
        If transport is true, pass in names of the volume/mass transport
        across cell wall in m^3/3
        else,  just pass velocity that is in m/s
    callback: function that take Particle as input
        A callback function that takes Particle as input. Return boolean
        array that determines which Particle should still be going.
        Users can also define customized functions here.
    max_iteration: int
        The number of analytical steps allowed for the to_next_stop
        method.
    """

    def __init__(
        self,  # 10MB
        uname="UVELMASS",
        vname="VVELMASS",
        wname="WVELMASS",
        dont_fly=True,
        save_raw=False,
        transport=False,
        callback=None,
        max_iteration=200,
        **kwarg,
    ):
        Position.__init__(self)
        self.from_latlon(**kwarg)
        if self.ocedata.readiness["Zl"]:
            self.rel.update(self.ocedata.find_rel_vl_lin(self.dep))
        else:
            (self.izl_lin, self.rzl_lin, self.dzl_lin, self.bzl_lin) = (
                None for i in range(4)
            )
        try:
            self.px, self.py = self.get_px_py()
        except AttributeError:
            pass
        self.uname = uname
        self.vname = vname
        self.wname = wname

        # set up which kernels to use:
        self.wknw = wknw
        self.dwknw = dwknw
        if self.face is not None:
            self.uknw = uknw
            self.duknw = duknw
            self.vknw = vknw
            self.dvknw = dvknw
        else:
            self.uknw = uknw_s
            self.duknw = duknw_s
            self.vknw = vknw_s
            self.dvknw = dvknw_s

        #  user defined function to stop integration.
        self.callback = callback

        # whether u,v,w is in m^3/s or m/s
        self.transport = transport
        if self.transport:
            try:
                self.ocedata["Vol"]
            except KeyError:
                if self.ocedata.readiness["Zl"]:
                    self.ocedata["Vol"] = np.array(
                        self.ocedata._ds["drF"] * self.ocedata._ds["rA"]
                    )
                else:
                    self.ocedata["Vol"] = np.array(self.ocedata._ds["rA"])

        # whether or not setting the w at the surface
        # just to prevent particles taking off
        self.dont_fly = dont_fly
        if dont_fly:
            if wname is not None:
                self.ocedata[wname].loc[{"Zl": 0}] = 0
        self.too_large = self.ocedata.too_large
        self.max_iteration = max_iteration

        if self.too_large:  # pragma: no cover
            pass
        else:
            self.update_uvw_array()
        (self.u, self.v, self.w, self.du, self.dv, self.dw, self.vol) = (
            np.zeros(self.N).astype(float) for i in range(7)
        )
        if self.transport:
            self.get_vol()

        self.get_u_du()
        self.fillna()

        self.save_raw = save_raw
        if self.save_raw:
            self.itlist = [[] for i in range(self.N)]
            self.fclist = [[] for i in range(self.N)]
            self.iylist = [[] for i in range(self.N)]
            self.izlist = [[] for i in range(self.N)]
            self.ixlist = [[] for i in range(self.N)]
            self.rxlist = [[] for i in range(self.N)]
            self.rylist = [[] for i in range(self.N)]
            self.rzlist = [[] for i in range(self.N)]
            self.ttlist = [[] for i in range(self.N)]
            self.uulist = [[] for i in range(self.N)]
            self.vvlist = [[] for i in range(self.N)]
            self.wwlist = [[] for i in range(self.N)]
            self.dulist = [[] for i in range(self.N)]
            self.dvlist = [[] for i in range(self.N)]
            self.dwlist = [[] for i in range(self.N)]
            self.xxlist = [[] for i in range(self.N)]
            self.yylist = [[] for i in range(self.N)]
            self.zzlist = [[] for i in range(self.N)]

    def update_uvw_array(self):
        """Update the prefetched velocity arrays.

        The way to do it is slightly different for dataset with time
        dimensions and those without.
        """
        uname = self.uname
        vname = self.vname
        wname = self.wname
        if "time" not in self.ocedata[uname].dims:
            try:
                assert isinstance(self.uarray, np.ndarray)
                assert isinstance(self.varray, np.ndarray)
                if self.wname is not None:
                    assert isinstance(self.warray, np.ndarray)
            except (AttributeError, AssertionError):
                self.uarray = np.array(self.ocedata[uname])
                self.varray = np.array(self.ocedata[vname])
                if self.wname is not None:
                    self.warray = np.array(self.ocedata[wname])
                    if self.dont_fly:
                        # I think it's fine
                        self.warray[0] = 0.0
                # else:
                #     self.warray = None
        else:
            self.itmin = int(np.min(self.it))
            self.itmax = int(np.max(self.it))
            if self.itmax != self.itmin:
                self.uarray = np.array(self.ocedata[uname][self.itmin : self.itmax + 1])
                self.varray = np.array(self.ocedata[vname][self.itmin : self.itmax + 1])
                if self.wname is not None:
                    self.warray = np.array(
                        self.ocedata[wname][self.itmin : self.itmax + 1]
                    )
                # else:
                #     self.warray = None
            else:
                self.uarray = np.array(self.ocedata[uname][[self.itmin]])
                self.varray = np.array(self.ocedata[vname][[self.itmin]])
                if self.wname is not None:
                    self.warray = np.array(self.ocedata[wname][[self.itmin]])
                # else:
                #     self.warray = None
            if self.dont_fly:
                if self.wname is not None:
                    # I think it's fine
                    self.warray[:, 0] = 0.0

    def get_vol(self, which=None):
        """Read in the volume of the cell.

        For particles that has transport = True,
        volume of the cell is needed for the integration.
        This method read the volume that is calculated at __init__.

        Parameters
        ----------
        which: numpy.ndarray, optional
            Boolean or int array that specify the subset of points
            to do the operation.
        """
        if which is None:
            which = np.ones(self.N).astype(bool)
        sub = self.subset(which)
        ind = []
        if self.ocedata.readiness["Zl"]:
            ind.append(sub.izl_lin - 1)
        if self.face is not None:
            ind.append(sub.face)
        ind += [sub.iy, sub.ix]
        ind = tuple(ind)
        self.vol[which] = self.ocedata["Vol"][ind]

    def get_u_du(self, which=None):
        """Read the velocity at particle position.

        Read the velocity and velocity derivatives in all three dimensions
        using the interpolate method with the default kernel.
        Read eulerian.Position.interpolate for more detail.

        Parameters
        ----------
        which: numpy.ndarray
            Boolean or int array that specify the subset of points to
            do the operation.
        """
        if which is None:
            which = np.ones(self.N).astype(bool)
        if self.too_large:  # pragma: no cover
            prefetched = None
            i_min = None
        else:
            if "time" not in self.ocedata[self.uname].dims:
                ifirst = 0
            else:
                ifirst = self.itmin
            i_min = [0 for i in self.uarray.shape]
            i_min[0] = ifirst
            i_min = tuple(i_min)

            if self.wname is None:
                self.warray = None
            prefetched = [
                self.warray,
                self.warray,
                (self.uarray, self.varray),
                (self.uarray, self.varray),
            ]

        try:
            self.iz = self.izl_lin - 1
        except (TypeError, AttributeError):
            pass

        [w, dw, (u, v), (du, dv)] = self.subset(which).interpolate(
            [
                self.wname,
                self.wname,
                (self.uname, self.vname),
                (self.uname, self.vname),
            ],
            [self.wknw, self.dwknw, (self.uknw, self.vknw), (self.duknw, self.dvknw)],
            prefetched=prefetched,
            i_min=i_min,
            vec_transform=False,
        )

        if self.wname is None:
            w = np.zeros_like(u)
            dw = np.zeros_like(u)

        if not self.transport:
            self.u[which] = u / self.dx[which]
            self.v[which] = v / self.dy[which]
            self.du[which] = du / self.dx[which]
            self.dv[which] = dv / self.dy[which]

        else:
            self.u[which] = u / self.vol[which]
            self.v[which] = v / self.vol[which]
            self.du[which] = du / self.vol[which]
            self.dv[which] = dv / self.vol[which]

        if self.wname is not None:
            if not self.transport:
                self.w[which] = w / self.dzl_lin[which]
                self.dw[which] = dw / self.dzl_lin[which]
            else:
                self.w[which] = w / self.vol[which]
                self.dw[which] = dw / self.vol[which]
        self.fillna()

    def fillna(self):
        """Fill the np.nan values to nan.

        This is just to let those in rock stay in rock.
        """
        np.nan_to_num(self.u, copy=False)
        np.nan_to_num(self.v, copy=False)
        np.nan_to_num(self.w, copy=False)
        np.nan_to_num(self.du, copy=False)
        np.nan_to_num(self.dv, copy=False)
        np.nan_to_num(self.dw, copy=False)

    def note_taking(self, which=None):
        """Record raw data into list of lists.

        This method is only called in save_raw = True particles.
        This method will note done the raw info of the particle
        trajectories.
        With those info, one could reconstruct the analytical
        trajectories to arbitrary position.
        """
        if which is None:
            which = np.ones(self.N).astype(bool)
        where = np.where(which)[0]
        try:
            self.ttlist
        except AttributeError as exc:
            raise AttributeError("This is not a particle_rawlist object") from exc
        for i in where:
            if self.face is not None:
                self.fclist[i].append(self.face[i])
            if self.it is not None:
                self.itlist[i].append(self.it[i])
            self.iylist[i].append(self.iy[i])
            if self.izl_lin is not None:
                self.izlist[i].append(self.izl_lin[i])
            self.ixlist[i].append(self.ix[i])
            self.rxlist[i].append(self.rx[i])
            self.rylist[i].append(self.ry[i])
            if self.rzl_lin is not None:
                self.rzlist[i].append(self.rzl_lin[i])
            self.ttlist[i].append(self.t[i])
            self.uulist[i].append(self.u[i])
            self.vvlist[i].append(self.v[i])
            self.wwlist[i].append(self.w[i])
            self.dulist[i].append(self.du[i])
            self.dvlist[i].append(self.dv[i])
            self.dwlist[i].append(self.dw[i])
            self.xxlist[i].append(self.lon[i])
            self.yylist[i].append(self.lat[i])
            self.zzlist[i].append(self.dep[i])

    def empty_lists(self):
        """Empty the lists.

        Some times the raw-data list get too long,
        It would be necessary to dump the data,
        and empty the lists containing the raw data.
        This method does the latter.
        """
        self.itlist = [[] for i in range(self.N)]
        self.fclist = [[] for i in range(self.N)]
        self.iylist = [[] for i in range(self.N)]
        self.izlist = [[] for i in range(self.N)]
        self.ixlist = [[] for i in range(self.N)]
        self.rxlist = [[] for i in range(self.N)]
        self.rylist = [[] for i in range(self.N)]
        self.rzlist = [[] for i in range(self.N)]
        self.ttlist = [[] for i in range(self.N)]
        self.uulist = [[] for i in range(self.N)]
        self.vvlist = [[] for i in range(self.N)]
        self.wwlist = [[] for i in range(self.N)]
        self.dulist = [[] for i in range(self.N)]
        self.dvlist = [[] for i in range(self.N)]
        self.dwlist = [[] for i in range(self.N)]
        self.xxlist = [[] for i in range(self.N)]
        self.yylist = [[] for i in range(self.N)]
        self.zzlist = [[] for i in range(self.N)]

    def _out_of_bound(self):  # pragma: no cover
        """Return particles that are out of the cell bound.

        This is most likely due to numerical error of one sort or another.
        If local cartesian is used, there would be more out_of_bound error.
        """
        x_out = np.logical_or(self.rx > 0.5, self.rx < -0.5)
        y_out = np.logical_or(self.ry > 0.5, self.ry < -0.5)
        if self.rzl_lin is not None:
            z_out = np.logical_or(self.rzl_lin > 1, self.rzl_lin < 0)
        else:
            z_out = False
        return np.logical_or(np.logical_or(x_out, y_out), z_out)

    def trim(self, tol=1e-6):
        """Move the particles from outside the cell into the cell.

        At the same time change the velocity accordingly.
        In the mean time, creating some negiligible error in time.

        Parameters
        ----------
        tol: float
            The relative tolerance when particles is significantly
            close to the cell.
        """
        # tol = 1e-6 # about 10 m horizontal for 1 degree
        if logging.DEBUG >= logging.root.level:  # pragma: no cover
            xmax = np.nanmax(self.rx)
            xmin = np.nanmin(self.rx)
            ymax = np.nanmax(self.ry)
            ymin = np.nanmin(self.ry)

            logging.debug("converting %s to 0.5", xmax)
            logging.debug("converting %s to -0.5", xmin)
            logging.debug("converting %s to 0.5", ymax)
            logging.debug("converting %s to -0.5", ymin)

            if self.rzl_lin is not None:
                zmax = np.nanmax(self.rzl_lin)
                zmin = np.nanmin(self.rzl_lin)
                logging.debug("converting %s to 1", zmax)
                logging.debug("converting %s to 0", zmin)

        # if xmax>=0.5-tol:
        where = self.rx >= 0.5 - tol
        cdx = (0.5 - tol) - self.rx[where]
        self.rx[where] += cdx
        self.u[where] += self.du[where] * cdx
        # if xmin<=-0.5+tol:
        where = self.rx <= -0.5 + tol
        cdx = (-0.5 + tol) - self.rx[where]
        self.rx[where] += cdx
        self.u[where] += self.du[where] * cdx
        # if ymax>=0.5-tol:
        where = self.ry >= 0.5 - tol
        cdx = (0.5 - tol) - self.ry[where]
        self.ry[where] += cdx
        self.v[where] += self.dv[where] * cdx
        # if ymin<=-0.5+tol:
        where = self.ry <= -0.5 + tol
        cdx = (-0.5 + tol) - self.ry[where]
        self.ry[where] += cdx
        self.v[where] += self.dv[where] * cdx
        if self.rzl_lin is not None:
            np.nanmax(self.rzl_lin)
            np.nanmin(self.rzl_lin)
            # if zmax>=1.-tol:
            where = self.rzl_lin >= 1.0 - tol
            cdx = (1.0 - tol) - self.rzl_lin[where]
            self.rzl_lin[where] += cdx
            self.w[where] += self.dw[where] * cdx
            # if zmin<=-0.+tol:
            where = self.rzl_lin <= -0.0 + tol
            cdx = (-0.0 + tol) - self.rzl_lin[where]
            self.rzl_lin[where] += cdx
            self.w[where] += self.dw[where] * cdx

    def _contract(self):  # pragma: no cover
        """Warp time to move particle into cell.

        If particles are not in the cell,
        perform some timewarp to put them as close to the cell as possible.
        This is not used in the main routine. Because it was not deemed
        worthy of the computational cost.
        However, it might be reintroduced in latter versions
        as an option for users that requires more accuracy.
        """
        max_time = 1e3
        out = self._out_of_bound()
        # out = np.logical_and(out,u!=0)
        if self.rzl_lin is not None:
            xs = [self.rx[out], self.ry[out], self.rzl_lin[out] - 1 / 2]
        else:
            x_ = self.rx[out]
            xs = [x_, self.ry[out], np.zeros_like(x_)]
        us = [self.u[out], self.v[out], self.w[out]]
        dus = [self.du[out], self.dv[out], self.dw[out]]
        tmin = -np.ones_like(self.rx[out]) * np.inf
        tmax = np.ones_like(self.rx[out]) * np.inf
        for i in range(3):
            tl, tr = stationary_time(us[i], dus[i], xs[i])
            np.nan_to_num(tl, copy=False)
            np.nan_to_num(tr, copy=False)
            tmin = np.maximum(tmin, np.minimum(tl, tr))
            tmax = np.minimum(tmax, np.maximum(tl, tr))
        #         dead = tmin > tmax

        contract_time = (tmin + tmax) / 2
        contract_time = np.maximum(-max_time, contract_time)
        contract_time = np.maximum(max_time, contract_time)

        np.nan_to_num(contract_time, copy=False, posinf=0, neginf=0)

        con_x = []
        for i in range(3):
            con_x.append(stationary(contract_time, us[i], dus[i], 0))

        cdx = np.nan_to_num(con_x[0])
        cdy = np.nan_to_num(con_x[1])
        cdz = np.nan_to_num(con_x[2])

        self.rx[out] += cdx
        self.ry[out] += cdy
        if self.rzl_lin is not None:
            self.rzl_lin[out] += cdz

        self.u[out] += cdx * self.du[out]
        self.v[out] += cdy * self.dv[out]
        self.w[out] += cdz * self.dw[out]

        self.t[out] += contract_time

    def update_after_cell_change(self):
        """Update properties after particles cross wall.

        A wall event is triggered when particle reached the wall.
        This method handle the coords translation as a particle cross
        a wall.
        """
        if self.face is not None:
            self.face = self.face.astype(int)
        self.iy = self.iy.astype(int)
        self.ix = self.ix.astype(int)
        if self.iz is not None:
            self.iz = self.iz.astype(int)
        if self.izl_lin is not None:
            self.izl_lin = self.izl_lin.astype(int)

        if self.ocedata.readiness["Z"]:
            self.rel.update(self.ocedata.find_rel_v(self.dep))
        if self.ocedata.readiness["h"] == "local_cartesian":
            if self.face is not None:
                self.bx, self.by = (
                    self.ocedata.XC[self.face, self.iy, self.ix],
                    self.ocedata.YC[self.face, self.iy, self.ix],
                )
                self.cs, self.sn = (
                    self.ocedata.CS[self.face, self.iy, self.ix],
                    self.ocedata.SN[self.face, self.iy, self.ix],
                )
                self.dx, self.dy = (
                    self.ocedata.dX[self.face, self.iy, self.ix],
                    self.ocedata.dY[self.face, self.iy, self.ix],
                )

            else:
                self.bx, self.by = (
                    self.ocedata.XC[self.iy, self.ix],
                    self.ocedata.YC[self.iy, self.ix],
                )
                self.cs, self.sn = (
                    self.ocedata.CS[self.iy, self.ix],
                    self.ocedata.SN[self.iy, self.ix],
                )
                self.dx, self.dy = (
                    self.ocedata.dX[self.iy, self.ix],
                    self.ocedata.dY[self.iy, self.ix],
                )
        elif self.ocedata.readiness["h"] == "oceanparcel":
            if self.face is not None:
                self.bx, self.by = (
                    self.ocedata.XC[self.face, self.iy, self.ix],
                    self.ocedata.YC[self.face, self.iy, self.ix],
                )

            else:  # pragema: no cover
                self.bx, self.by = (
                    self.ocedata.XC[self.iy, self.ix],
                    self.ocedata.YC[self.iy, self.ix],
                )

        elif self.ocedata.readiness["h"] == "rectilinear":
            self.bx = self.ocedata.lon[self.ix]
            self.by = self.ocedata.lat[self.iy]
            self.cs = np.ones_like(self.bx)
            self.sn = np.zeros_like(self.bx)
            self.dx = self.ocedata.dlon[self.ix] * np.cos(self.by * np.pi / 180)
            self.dy = self.ocedata.dlat[self.iy]

        if self.izl_lin is not None:
            self.bzl_lin = self.ocedata.Zl[self.izl_lin]
            self.dzl_lin = self.ocedata.dZl[self.izl_lin - 1]
        if self.dz is not None:
            self.dz = self.ocedata.dZ[self.iz]
        try:
            self.px, self.py = self.get_px_py()
            self.rx, self.ry = find_rx_ry_oceanparcel(
                self.lon, self.lat, self.px, self.py
            )
        except AttributeError:
            #         if True:
            dlon = to_180(self.lon - self.bx)
            dlat = to_180(self.lat - self.by)
            self.rx = (
                (dlon * np.cos(self.by * np.pi / 180) * self.cs + dlat * self.sn)
                * DEG2M
                / self.dx
            )
            self.ry = (
                (dlat * self.cs - dlon * self.sn * np.cos(self.by * np.pi / 180))
                * DEG2M
                / self.dy
            )
        if self.rzl_lin is not None:
            self.rzl_lin = (self.dep - self.bzl_lin) / self.dzl_lin

    def analytical_step(self, tf, which=None):
        """Integrate the particle with velocity.

        The core method.
        A set of particles trying to integrate for time tf
        (could be negative).
        at the end of the call, every particle are either:
        1. ended up somewhere within the cell after time tf.
        2. ended up on a cell wall before
        (if tf is negative, then "after") tf.

        Parameters
        ----------
        tf: float, numpy.ndarray
            The longest duration of the simulation for each particle.
        which: numpy.ndarray, optional
            Boolean or int array that specify the subset of points to
            do the operation.
        """
        if which is None:
            which = np.ones(self.N).astype(bool)
        if isinstance(tf, float):
            tf = np.array([tf for i in range(self.N)])

        tf = tf[which]

        if self.rzl_lin is not None:
            xs = [self.rx[which], self.ry[which], self.rzl_lin[which] - 1 / 2]
        else:
            x_temp = self.rx[which]
            xs = [x_temp, self.ry[which], np.zeros_like(x_temp)]
        us = [self.u[which], self.v[which], self.w[which]]
        dus = [self.du[which], self.dv[which], self.dw[which]]

        ts = time2wall(xs, us, dus)

        tend, the_t = which_early(tf, ts)
        self.t[which] += the_t

        new_x = []
        new_u = []
        for i in range(3):
            x_move = stationary(the_t, us[i], dus[i], 0)
            new_u.append(us[i] + dus[i] * x_move)
            new_x.append(x_move + xs[i])

<<<<<<< HEAD
#for rr in new_x:
#    if np.logical_or(rr>0.6,rr<-0.6).any():
#        where = np.where(np.logical_or(rr>0.6,rr<-0.6))[0][0]
#        raise ValueError(f'Particle way out of bound.''
#  f'tend = {tend[where]}, the_t = {the_t[where]},'
#  f' rx = {new_x[0][where]},ry = {new_x[1][where]},rz = {new_x[2][where]}'
#  f'start with u = {self.u[where]}, du = {self.du[where]}, x={self.rx[where]}'
#  f'start with v = {self.v[where]}, dv = {self.dv[where]}, y={self.ry[where]}'
#  f'start with w = {self.w[where]}, dw = {self.dv[where]}, z={self.rzl_lin[where]}'
#                        )
=======
        #         for rr in new_x:
        #             if np.logical_or(rr>0.6,rr<-0.6).any():
        #                 where = np.where(np.logical_or(rr>0.6,rr<-0.6))[0][0]
        #                 raise ValueError(f'Particle way out of bound.tend = {tend[where]}, the_t = {the_t[where]},'
        #                                  f' rx = {new_x[0][where]},ry = {new_x[1][where]},rz = {new_x[2][where]}'
        #                                  f'start with u = {self.u[where]}, du = {self.du[where]}, x={self.rx[where]}'
        #                                  f'start with v = {self.v[where]}, dv = {self.dv[where]}, y={self.ry[where]}'
        #                                  f'start with w = {self.w[where]}, dw = {self.dv[where]}, z={self.rzl_lin[where]}'
        #                                 )
>>>>>>> 4a544085
        self.rx[which], self.ry[which], temp = new_x
        if self.rzl_lin is not None:
            self.rzl_lin[which] = temp + 1 / 2

        self.u[which], self.v[which], self.w[which] = new_u
        try:
            px, py = self.px, self.py
            w = self.get_f_node_weight()
            self.lon = np.einsum("nj,nj->n", w, px.T)
            self.lat = np.einsum("nj,nj->n", w, py.T)
            if self.rzl_lin is not None:
                self.dep = self.bzl_lin + self.dzl_lin * self.rzl_lin
        except AttributeError:
            if self.rzl_lin is not None:
                rzl_lin = self.rzl_lin
                dzl_lin = self.dzl_lin
                bzl_lin = self.bzl_lin
            else:
                rzl_lin = np.zeros_like(self.rx)
                dzl_lin = np.zeros_like(self.rx)
                bzl_lin = np.zeros_like(self.rx)
            self.lon, self.lat, self.dep = rel2latlon(
                self.rx,
                self.ry,
                rzl_lin,
                self.cs,
                self.sn,
                self.dx,
                self.dy,
                dzl_lin,
                self.bx,
                self.by,
                bzl_lin,
            )
        if self.save_raw:
            # record the moment just before crossing the wall
            # or the moment reaching destination.
            self.note_taking(which)
        type1 = tend <= 3
        translate = {0: 2, 1: 3, 2: 1, 3: 0}
        # left  # right  # down  # up
        trans_tend = np.array([translate[i] for i in tend[type1]])
        if self.face is not None:
            tface, tiy, tix, tiz = (
                self.face[which].astype(int),
                self.iy[which].astype(int),
                self.ix[which].astype(int),
                self.izl_lin[which].astype(int),
            )
            tface[type1], tiy[type1], tix[type1] = self.tp.ind_tend_vec(
                (tface[type1], tiy[type1], tix[type1]), trans_tend
            )
        else:
            tiy, tix = (
                self.iy[which].astype(int),
                self.ix[which].astype(int),
            )
            if self.izl_lin is not None:  # pragema: no cover
                tiz = self.izl_lin[which].astype(int)
            else:
                tiz = (np.ones_like(tiy) * (-1)).astype(int)
            tiy[type1], tix[type1] = self.tp.ind_tend_vec(
                (tiy[type1], tix[type1]), trans_tend
            )
        type2 = tend == 4
        tiz[type2] += 1
        type3 = tend == 5
        tiz[type3] -= 1

        # investigate stuck
        #         now_masked = maskc[tiz-1,tface,tiy,tix]==0
        #         if now_masked.any():
        #             wrong_ind = (np.where(now_masked))[0]
        #             print(wrong_ind)
        #             print((tiz-1)[wrong_ind],tface[wrong_ind],
        #             tiy[wrong_ind],tix[wrong_ind])
        #             print('rx',[xs[i][wrong_ind] for i in range(3)])
        #             print('u',[us[i][wrong_ind] for i in range(3)])
        #             print('du',[dus[i][wrong_ind] for i in range(3)])
        #             print(tend[wrong_ind])
        #             print(t_directed[:,wrong_ind])
        #             print('stuck!')
        #             raise ValueError('ahhhhh!')
        if self.face is not None:
            self.face[which], self.iy[which], self.ix[which] = (tface, tiy, tix)
        else:
            self.iy[which], self.ix[which] = tiy, tix
        if self.izl_lin is not None:
            self.izl_lin[which] = tiz

    def deepcopy(self):
        """Return a clone of the object.

        The object is a Position object, and thus cannot move any more.
        """
        p = Position()
        p.ocedata = self.ocedata
        p.N = self.N
        varsdict = vars(self)
        keys = varsdict.keys()
        for i in keys:
            item = varsdict[i]
            if isinstance(item, np.ndarray):
                if len(item.shape) == 1:
                    setattr(p, i, copy.deepcopy(item))
            elif isinstance(item, (list, RelCoord)):
                setattr(p, i, copy.deepcopy(item))
        return p

    def to_next_stop(self, t1):
        """Integrate all particles towards time tl.

        This is done by repeatedly calling analytical step.
        Or at least try to do so before maximum_iteration is reached.
        If the maximum time is reached,
        we also force all particle's internal clock to be tl.

        Parameters
        ----------
        tl: float, numpy.ndarray
            The final time relative to 1970-01-01 in seconds.
        """
        tol = 1e-4
        tf = t1 - self.t
        todo = abs(tf) > tol
        if self.callback is not None:
            todo = np.logical_and(todo, self.callback(self))
        trim_tol = 1e-12
        for i in range(self.max_iteration):
            if i > 50:
                trim_tol = 1e-3
            elif i > 30:
                trim_tol = 1e-6
            elif i > 20:
                trim_tol = 1e-8
            elif i > 10:
                trim_tol = 1e-10
            self.trim(tol=trim_tol)
            logging.debug(sum(todo), "left")
            self.analytical_step(tf, todo)
            self.update_after_cell_change()
            if self.transport:
                self.get_vol()
            self.get_u_du(todo)
            tf = t1 - self.t
            todo = abs(tf) > tol
            if self.callback is not None:
                todo = np.logical_and(todo, self.callback(self))
            if sum(todo) == 0:
                break
            if self.save_raw:
                # record those who cross the wall
                self.note_taking(todo)

        if i == self.max_iteration - 1:  # pragma: no cover
            warnings.warn("maximum iteration count reached")
        self.t = np.ones(self.N) * t1
        if self.ocedata.readiness["time"]:
            before_first = self.t < self.ocedata.time_midp[0]
            self.it[before_first] = 0
            self.it[~before_first], _, _, _ = find_rel(
                self.t[~before_first], self.ocedata.time_midp
            )
            self.it[~before_first] += 1

    def to_list_of_time(
        self, normal_stops, update_stops="default", return_in_between=True
    ):
        """Integrate the particles to a list of time.

        Parameters
        ----------
        normal_stops: iterable
            The time steps that user request a output
        update_stops: iterable, or 'default'
            The time steps that uvw array changes in the model.
            If 'default' is set,
            the method is going to figure it out automatically.
        return_in_between: Boolean
            Users can get the values of update_stops free of computational
            cost.We understand that user may sometimes don't want those in
            the output.In that case, it that case, set it to be False,
            and the output will all be at normal_stops.

        Returns
        -------
        stops: list
            The list of stops.
            It is the combination of normal_stops and output_stops by
            default. f return_in_between is set to be False,
            this is then the same as normal stops.
        to_return: list
            A list deep copy of particle that inherited
            the interpolate method
            as well as velocity and coords info.
        """
        t_min = np.minimum(np.min(normal_stops), self.t[0])
        t_max = np.maximum(np.max(normal_stops), self.t[0])

        if "time" not in self.ocedata[self.uname].dims:
            pass
        else:
            data_tmin = self.ocedata.ts.min()
            data_tmax = self.ocedata.ts.max()
            if t_min < data_tmin or t_max > data_tmax:
                raise ValueError(
                    "time range not within bound" + f"({data_tmin},{data_tmax})"
                )
        if update_stops == "default":
            try:
                update_stops = self.ocedata.time_midp[
                    np.logical_and(
                        t_min < self.ocedata.time_midp, self.ocedata.time_midp < t_max
                    )
                ]
            except AttributeError as exc:
                raise AttributeError(
                    "time_midp is required for "
                    "update_stops = default,"
                    " but it is not in the dataset, "
                    "either create it or "
                    "specify the update stops."
                ) from exc
        temp = list(zip(normal_stops, np.zeros_like(normal_stops))) + list(
            zip(update_stops, np.ones_like(update_stops))
        )
        temp.sort(key=lambda x: abs(x[0] - self.t[0]))
        stops, update = list(zip(*temp))
        #         return stops,update
        self.get_u_du()
        to_return = []
        for i, tl in enumerate(stops):
            logging.info(np.datetime64(round(tl), "s"))
            if self.save_raw:
                # save the very start of everything.
                self.note_taking()
            self.to_next_stop(tl)
            if update[i]:
                if self.too_large:  # pragma: no cover
                    self.get_u_du()
                elif "time" not in self.ocedata[self.uname].dims:  # pragema: no cover
                    pass
                else:
                    self.update_uvw_array()
                    self.get_u_du()
                if return_in_between:
                    to_return.append(self.deepcopy())
            else:
                to_return.append(self.deepcopy())
            if self.save_raw:
                self.empty_lists()
        return stops, to_return<|MERGE_RESOLUTION|>--- conflicted
+++ resolved
@@ -794,28 +794,17 @@
             new_u.append(us[i] + dus[i] * x_move)
             new_x.append(x_move + xs[i])
 
-<<<<<<< HEAD
 #for rr in new_x:
 #    if np.logical_or(rr>0.6,rr<-0.6).any():
 #        where = np.where(np.logical_or(rr>0.6,rr<-0.6))[0][0]
-#        raise ValueError(f'Particle way out of bound.''
-#  f'tend = {tend[where]}, the_t = {the_t[where]},'
-#  f' rx = {new_x[0][where]},ry = {new_x[1][where]},rz = {new_x[2][where]}'
-#  f'start with u = {self.u[where]}, du = {self.du[where]}, x={self.rx[where]}'
-#  f'start with v = {self.v[where]}, dv = {self.dv[where]}, y={self.ry[where]}'
-#  f'start with w = {self.w[where]}, dw = {self.dv[where]}, z={self.rzl_lin[where]}'
+#        raise ValueError(
+# f'Particle way out of bound.tend = {tend[where]},'
+# f' the_t = {the_t[where]},'
+# f' rx = {new_x[0][where]},ry = {new_x[1][where]},rz = {new_x[2][where]}'
+# f'start with u = {self.u[where]}, du = {self.du[where]}, x={self.rx[where]}'
+# f'start with v = {self.v[where]}, dv = {self.dv[where]}, y={self.ry[where]}'
+# f'start with w = {self.w[where]}, dw = {self.dv[where]}, z={self.rzl_lin[where]}'
 #                        )
-=======
-        #         for rr in new_x:
-        #             if np.logical_or(rr>0.6,rr<-0.6).any():
-        #                 where = np.where(np.logical_or(rr>0.6,rr<-0.6))[0][0]
-        #                 raise ValueError(f'Particle way out of bound.tend = {tend[where]}, the_t = {the_t[where]},'
-        #                                  f' rx = {new_x[0][where]},ry = {new_x[1][where]},rz = {new_x[2][where]}'
-        #                                  f'start with u = {self.u[where]}, du = {self.du[where]}, x={self.rx[where]}'
-        #                                  f'start with v = {self.v[where]}, dv = {self.dv[where]}, y={self.ry[where]}'
-        #                                  f'start with w = {self.w[where]}, dw = {self.dv[where]}, z={self.rzl_lin[where]}'
-        #                                 )
->>>>>>> 4a544085
         self.rx[which], self.ry[which], temp = new_x
         if self.rzl_lin is not None:
             self.rzl_lin[which] = temp + 1 / 2
