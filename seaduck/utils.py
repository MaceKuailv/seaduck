import numpy as _np

# Required dependencies (private)
import xarray as _xr
from seaduck.RuntimeConf import compileable
from scipy import spatial


def rel_lon(x, ref_lon):
    """Change the definition of 0 longitude.

    Return how much east one need to go from ref_lon to x
    This function aims to address
    the confusion caused by the discontinuity in longitude.
    """
    return (x - ref_lon) % 360


def _general_len(thing):
    """Change the definition of len such that the length of a float is 1."""
    try:
        return len(thing)
    except TypeError:
        return 1


def get_key_by_value(d, value):
    """Find one of the keys in a dictionary.

    the key that correspond to the given value.

    **Parameters:**

    + d: dictionaty
        dictionary to lookup key from
    + value: object
        A object that has __eq__ method.
    """
    for k, v in d.items():
        if v == value:
            return k
    return None


<<<<<<< HEAD
@njit
def spherical2cartesian(Y, X, R=6371.0):  # pragma: no cover
    """Convert spherical coordinates to cartesian.
=======
@compileable
def spherical2cartesian(Y, X, R=6371.0): # pragma: no cover
    """
    Convert spherical coordinates to cartesian.
>>>>>>> 0cd2e48e

    **Parameters:**

    + Y: np.array
        Spherical Y coordinate (latitude)
    + X: np.array
        Spherical X coordinate (longitude)
    + R: scalar
        Earth radius in km
        If None, use geopy default

    **Returns:**

    + x: np.array
        Cartesian x coordinate
    + y: np.array
        Cartesian y coordinate
    + z: np.array
        Cartesian z coordinate
    """
    # Convert
    Y_rad = _np.deg2rad(Y)
    X_rad = _np.deg2rad(X)
    x = R * _np.cos(Y_rad) * _np.cos(X_rad)
    y = R * _np.cos(Y_rad) * _np.sin(X_rad)
    z = R * _np.sin(Y_rad)

    return x, y, z


<<<<<<< HEAD
@njit
def to_180(x):  # pragma: no cover
    """Convert any longitude scale to [-180,180)."""
=======
@compileable
def to_180(x): # pragma: no cover
    """
    convert any longitude scale to [-180,180)
    """
>>>>>>> 0cd2e48e
    x = x % 360
    return x + (-1) * (x // 180) * 360


def local_to_latlon(u, v, cs, sn):
    """Convert local vector to north-east."""
    uu = u * cs - v * sn
    vv = u * sn + v * cs
    return uu, vv


<<<<<<< HEAD
@njit
def rel2latlon(rx, ry, rzl, cs, sn, dx, dy, dzl, dt, bx, by, bzl):  # pragma: no cover
    """Translate the spatial rel-coords into lat-lon-dep coords."""
=======
@compileable
def rel2latlon(rx, ry, rzl, cs, sn, dx, dy, dzl, dt, bx, by, bzl): # pragma: no cover
    """
    Translate the spatial rel-coords into lat-lon-dep coords.
    """
>>>>>>> 0cd2e48e
    temp_x = rx * dx / deg2m
    temp_y = ry * dy / deg2m
    dlon = (temp_x * cs - temp_y * sn) / _np.cos(by * _np.pi / 180)
    dlat = temp_x * sn + temp_y * cs
    lon = dlon + bx
    lat = dlat + by
    dep = bzl + dzl * rzl
    return lon, lat, dep


def get_combination(lst, select):
    """Get the combinations of the list.

    Iteratively find all the combination that
    has (select) amount of elements
    and every element belongs to lst
    This is almost the same as the one in itertools.
    """
    if select == 1:
        return [[num] for num in lst]
    else:
        the_lst = []
        for i, num in enumerate(lst):
            sub_lst = get_combination(lst[i + 1 :], select - 1)
            for com in sub_lst:
                com.append(num)
            #             print(sub_lst)
            the_lst += sub_lst
        return the_lst


def create_tree(X, Y, R=6371, leafsize=16):
    """Create a cKD tree object.

    **Parameters:**

    + X,Y: np.ndarray
        longitude and latitude of the grid location
    + R: float
        The radius in kilometers of the planet.
    + leafsize: int
        When to switch to brute force search.
    """
    if R:
        x, y, z = spherical2cartesian(Y=Y, X=X, R=R)
    else:
        x = X
        y = Y
        z = _xr.zeros_like(Y)

    # Stack
    rid_value = 777777
    if isinstance(x, _xr.DataArray):
        x = x.stack(points=x.dims).fillna(rid_value).data
        y = y.stack(points=y.dims).fillna(rid_value).data
        z = z.stack(points=z.dims).fillna(rid_value).data
    elif isinstance(x, _np.ndarray):
        x = x.ravel()
        _np.nan_to_num(x.ravel(), nan=rid_value, copy=False)
        y = y.ravel()
        _np.nan_to_num(y.ravel(), nan=rid_value, copy=False)
        z = z.ravel()
        _np.nan_to_num(z.ravel(), nan=rid_value, copy=False)

    # Construct KD-tree
    tree = spatial.cKDTree(_np.column_stack((x, y, z)), leafsize=leafsize)

    return tree


def NoneIn(lst):
    """See if there is a None in the iterable object. Return a Boolean."""
    ans = False
    for i in lst:
        if i is None:
            ans = True
            break
    return ans


<<<<<<< HEAD
@njit
def find_ind_z(array, value):  # pragma: no cover
    """Find the index of the nearest level that is lower."""
=======
@compileable
def find_ind_z(array, value): # pragma: no cover
    """
    find the index of the nearest level that is lower
    than the given level
    """
>>>>>>> 0cd2e48e
    array = _np.asarray(array)
    idx = _np.argmin(_np.abs(array - value))
    if array[idx] > value:
        # z is special because it does not make
        # much sense to interpolate beyond the two layers
        idx += 1
    idx = int(idx)
    return idx, array[idx]


<<<<<<< HEAD
@njit
def find_ind_t(array, value):  # pragma: no cover
    """Find the index of the latest time that is before the time."""
=======
@compileable
def find_ind_t(array, value): # pragma: no cover
    """
    find the index of the latest time that is before the given time
    """
>>>>>>> 0cd2e48e
    array = _np.asarray(array)
    idx = _np.argmin(_np.abs(array - value))
    if array[idx] > value:
        idx -= 1
    idx = int(idx)
    return idx, array[idx]


<<<<<<< HEAD
@njit
def find_ind_nearest(array, value):  # pragma: no cover
    """Find the index of the nearest value to the given value."""
=======
@compileable
def find_ind_nearest(array, value): # pragma: no cover
    """
    Find the index of the nearest value in the array to the given value.
    """
>>>>>>> 0cd2e48e
    array = _np.asarray(array)
    idx = _np.argmin(_np.abs(array - value))
    idx = int(idx)
    return idx, array[idx]


<<<<<<< HEAD
@njit
def find_ind_periodic(array, value, peri):  # pragma: no cover
    """Find the index of the nearest value to the given value.

    Here the values are assumed to be periodic.
=======
@compileable
def find_ind_periodic(array, value, peri): # pragma: no cover
    """
    Find the index of the nearest value
    in the array to the given value, where the values are periodic.
>>>>>>> 0cd2e48e
    """
    array = _np.asarray(array)
    idx = _np.argmin(_np.abs((array - value) % peri))
    idx = int(idx)
    return idx, array[idx]


deg2m = 6271e3 * _np.pi / 180


def find_ind_h(Xs, Ys, tree, h_shape):  # pragma: no cover
    """Use ckd tree to find the horizontal indexes,."""
    x, y, z = spherical2cartesian(Ys, Xs)
    _, index1d = tree.query(_np.array([x, y, z]).T)
    if len(h_shape) == 3:
        faces, iys, ixs = _np.unravel_index((index1d), h_shape)
    elif len(h_shape) == 2:
        faces = None
        iys, ixs = _np.unravel_index((index1d), h_shape)
    return faces, iys, ixs


<<<<<<< HEAD
@njit
def find_rel_nearest(value, ts):  # pragma: no cover
    """Find the rel-coords based on the find_ind_nearest method."""
=======
@compileable
def find_rel_nearest(value, ts): # pragma: no cover
    """
    Find the rel-coords based on the find_ind_nearest method.
    """
>>>>>>> 0cd2e48e
    its = _np.zeros_like(value)
    rts = _np.ones_like(value) * 0.0
    # the way to create zeros with float32 type
    dts = _np.ones_like(value) * 0.0
    bts = _np.ones_like(value) * 0.0

    DT = _np.zeros(len(ts) + 1)
    DT[1:-1] = ts[1:] - ts[:-1]
    DT[0] = DT[1]
    DT[-1] = DT[-2]
    for i in range(len(value)):
        t = value[i]
        it, bt = find_ind_nearest(ts, t)
        delta_t = t - bt
        if delta_t * DT[i] > 0:
            Delta_t = DT[it + 1]
        else:
            Delta_t = DT[it]
        rt = delta_t / abs(Delta_t)
        its[i] = it
        rts[i] = rt
        dts[i] = abs(Delta_t)
        bts[i] = bt
    return its, rts, dts, bts


<<<<<<< HEAD
@njit
def find_rel_periodic(value, ts, peri):  # pragma: no cover
    """Find the rel-coords based on the find_ind_periodic method."""
=======
@compileable
def find_rel_periodic(value, ts, peri): # pragma: no cover
    """
    Find the rel-coords based on the find_ind_periodic method.
    """
>>>>>>> 0cd2e48e
    its = _np.zeros_like(value)
    rts = _np.ones_like(value) * 0.0
    # the way to create zeros with float32 type
    dts = _np.ones_like(value) * 0.0
    bts = _np.ones_like(value) * 0.0

    DT = _np.zeros(len(ts) + 1)
    DT[1:-1] = ts[1:] - ts[:-1]
    DT[0] = DT[1]
    DT[-1] = DT[-2]
    for i in range(len(value)):
        t = value[i]
        it, bt = find_ind_periodic(ts, t, peri)
        delta_t = (t - bt) % peri
        if delta_t * DT[i] > 0:
            Delta_t = DT[it + 1]
        else:
            Delta_t = DT[it]
        rt = delta_t / abs(Delta_t)
        its[i] = it
        rts[i] = rt
        dts[i] = abs(Delta_t)
        bts[i] = bt
    return its, rts, dts, bts


<<<<<<< HEAD
@njit
def find_rel_z(depth, some_z, some_dz, dz_above_z=True):  # pragma: no cover
    """Find the rel-coords of the vertical coords.
=======
@compileable
def find_rel_z(depth, some_z, some_dz, dz_above_z=True): # pragma: no cover
    """
    find the rel-coords of the vertical coords
>>>>>>> 0cd2e48e

    **Paramters:**

    + depth: numpy.ndarray
        1D array for the depth of interest in meters.
        More negative means deeper.
    + some_z: numpy.ndarray
        The depth of reference depth.
    + some_dz: numpy.ndarray
        dz_i = abs(z_{i+1}- z_i)
    + dz_above_z: Boolean
        Whether the dz as the distance between the depth level and
        a shallower one(True) or a deeper one(False)

    **Returns:**

    + iz: numpy.ndarray
        Indexes of the reference z level
    + rz: numpy.ndarray
        Non-dimensional distance to the reference z level
    + dz: numpy.ndarray
        distance between the reference z level and the next one.
    """
    izs = _np.zeros_like(depth)
    rzs = _np.ones_like(depth) * 0.0
    # the way to create zeros with float32 type
    dzs = _np.ones_like(depth) * 0.0
    bzs = _np.ones_like(depth) * 0.0
    for i, d in enumerate(depth):
        iz, bz = find_ind_z(some_z, d)
        izs[i] = iz
        bzs[i] = bz
        #         try:
        delta_z = d - bz
        #         except IndexError:
        #             raise IndexError('the point is too deep')
        if dz_above_z:
            Delta_z = some_dz[iz]
        else:
            Delta_z = some_dz[iz - 1]
        dzs[i] = Delta_z
        rzs[i] = delta_z / Delta_z
    return izs, rzs, dzs, bzs


<<<<<<< HEAD
@njit
def find_rel_time(time, ts):  # pragma: no cover
    """Find the rel-coords of the temporal coords.
=======
@compileable
def find_rel_time(time, ts): # pragma: no cover
    """
    find the rel-coords of the temporal coords
>>>>>>> 0cd2e48e

    **Paramters:**

    + time: numpy.ndarray
        1D array for the time since 1970-01-01 in seconds.
    + ts: numpy.ndarray
        The time of model time steps also in seconds.

    **Returns:**

    + it: numpy.ndarray
        Indexes of the reference t level
    + rt: numpy.ndarray
        Non-dimensional distance to the reference t level
    + dt: numpy.ndarray
        distance between the reference t level and the next one.
    """
    its = _np.zeros(time.shape)
    rts = _np.ones(time.shape) * 0.0
    dts = _np.ones(time.shape) * 0.0
    bts = _np.ones(time.shape) * 0.0

    for i, t in enumerate(time):
        it, bt = find_ind_t(ts, t)
        delta_t = t - bt
        Delta_t = ts[it + 1] - ts[it]
        rt = delta_t / Delta_t
        its[i] = it
        rts[i] = rt
        dts[i] = Delta_t
        bts[i] = bt
    return its, rts, dts, bts


<<<<<<< HEAD
@njit
def _read_h_with_face(
    some_x, some_y, some_dx, some_dy, CS, SN, faces, iys, ixs
):  # pragma: no cover
    """Read the grid coords when there is a face dimension to it."""
=======
@compileable
def _read_h_with_face(some_x, some_y, some_dx, some_dy, CS, SN, faces, iys, ixs): # pragma: no cover
    """
    read the grid coords when there is a face dimension to it.
    """
>>>>>>> 0cd2e48e
    n = len(ixs)

    bx = _np.ones_like(ixs) * 0.0
    by = _np.ones_like(ixs) * 0.0
    for i in range(n):
        bx[i] = some_x[faces[i], iys[i], ixs[i]]
        by[i] = some_y[faces[i], iys[i], ixs[i]]

    if CS is not None and SN is not None:
        cs = _np.ones_like(ixs) * 0.0
        sn = _np.ones_like(ixs) * 0.0
        for i in range(n):
            cs[i] = CS[faces[i], iys[i], ixs[i]]
            sn[i] = SN[faces[i], iys[i], ixs[i]]
    else:
        cs = None
        sn = None

    if some_dx is not None and some_dy is not None:
        dx = _np.ones_like(ixs) * 0.0
        dy = _np.ones_like(ixs) * 0.0
        for i in range(n):
            dx[i] = some_dx[faces[i], iys[i], ixs[i]]
            dy[i] = some_dy[faces[i], iys[i], ixs[i]]
    else:
        dx = None
        dy = None

    return cs, sn, dx, dy, bx, by


<<<<<<< HEAD
@njit
def _read_h_without_face(
    some_x, some_y, some_dx, some_dy, CS, SN, iys, ixs
):  # pragma: no cover
    """Read _read_h_with_face for more info."""
=======
@compileable
def _read_h_without_face(some_x, some_y, some_dx, some_dy, CS, SN, iys, ixs): # pragma: no cover
    """
    read _read_h_with_face for more info.

    """
>>>>>>> 0cd2e48e
    # TODO ADD test if those are Nones.
    n = len(ixs)
    if some_dx is not None and some_dy is not None:
        dx = _np.ones_like(ixs) * 0.0
        dy = _np.ones_like(ixs) * 0.0
        for i in range(n):
            dx[i] = some_dx[iys[i], ixs[i]]
            dy[i] = some_dy[iys[i], ixs[i]]
    else:
        dx = None
        dy = None

    if CS is not None and SN is not None:
        cs = _np.ones_like(ixs) * 0.0
        sn = _np.ones_like(ixs) * 0.0
        for i in range(n):
            cs[i] = CS[iys[i], ixs[i]]
            sn[i] = SN[iys[i], ixs[i]]
    else:
        cs = None
        sn = None

    bx = _np.ones_like(ixs) * 0.0
    by = _np.ones_like(ixs) * 0.0
    for i in range(n):
        bx[i] = some_x[iys[i], ixs[i]]
        by[i] = some_y[iys[i], ixs[i]]

    return cs, sn, dx, dy, bx, by


<<<<<<< HEAD
@njit
def find_rx_ry_naive(x, y, bx, by, cs, sn, dx, dy):  # pragma: no cover
    """Find the non-dimensional coords using the local cartesian scheme."""
=======
@compileable
def find_rx_ry_naive(x, y, bx, by, cs, sn, dx, dy): # pragma: no cover
    """
    Find the non-dimensional coords using the local cartesian scheme
    """
>>>>>>> 0cd2e48e
    dlon = to_180(x - bx)
    dlat = to_180(y - by)
    rx = (dlon * _np.cos(by * _np.pi / 180) * cs + dlat * sn) * deg2m / dx
    ry = (dlat * cs - dlon * sn * _np.cos(by * _np.pi / 180)) * deg2m / dy
    return rx, ry


def find_rel_h_naive(Xs, Ys, some_x, some_y, some_dx, some_dy, CS, SN, tree):
    """Find the rel-coords in the horizontal.

    very similar to find_rel_time/v
    rx,ry,dx,dy are defined the same way
    for example
          "how much to the right of the node"
    rx = -------------------------------------------
         "size of the cell in left-right direction"
    dx = "size of the cell in left-right direction".

    cs,sn is just the cos and sin of the grid orientation.
    It will come in handy when we transfer vectors.
    """
    if NoneIn(
        [Xs, Ys, some_x, some_y, some_dx, some_dy, CS, SN, tree]
    ):  # pragma: no cover
        raise ValueError("Some of the required variables are missing")
    h_shape = some_x.shape
    faces, iys, ixs = find_ind_h(Xs, Ys, tree, h_shape)
    if faces is not None:  # pragma: no cover
        cs, sn, dx, dy, bx, by = _read_h_with_face(
            some_x, some_y, some_dx, some_dy, CS, SN, faces, iys, ixs
        )
    else:
        cs, sn, dx, dy, bx, by = _read_h_without_face(
            some_x, some_y, some_dx, some_dy, CS, SN, iys, ixs
        )
    rx, ry = find_rx_ry_naive(Xs, Ys, bx, by, cs, sn, dx, dy)
    return faces, iys, ixs, rx, ry, cs, sn, dx, dy, bx, by


def find_rel_h_rectilinear(x, y, lon, lat):
    """Find the rel-coords using the rectilinear scheme."""
    ratio = 6371e3 * _np.pi / 180
    ix, rx, dx, bx = find_rel_periodic(x, lon, 360.0)
    iy, ry, dy, by = find_rel_periodic(y, lat, 360.0)
    dx = _np.cos(y * _np.pi / 180) * ratio * dx
    dy = ratio * dy
    face = None
    cs = _np.ones_like(x)
    sn = _np.zeros_like(x)
    return face, iy, ix, rx, ry, cs, sn, dx, dy, bx, by


def find_rel_h_oceanparcel(
    x, y, some_x, some_y, some_dx, some_dy, CS, SN, XG, YG, tree, tp
):
    """Find the rel-coords using the rectilinear scheme."""
    if NoneIn([x, y, some_x, some_y, XG, YG, tree]):  # pragma: no cover
        raise ValueError("Some of the required variables are missing")
    h_shape = some_x.shape
    faces, iys, ixs = find_ind_h(x, y, tree, h_shape)
    if faces is not None:
        cs, sn, dx, dy, bx, by = _read_h_with_face(
            some_x, some_y, some_dx, some_dy, CS, SN, faces, iys, ixs
        )
        px, py = find_px_py(XG, YG, tp, faces, iys, ixs)
    else:
        cs, sn, dx, dy, bx, by = _read_h_without_face(
            some_x, some_y, some_dx, some_dy, CS, SN, iys, ixs
        )
        px, py = find_px_py(XG, YG, tp, iys, ixs)
    rx, ry = find_rx_ry_oceanparcel(x, y, px, py)
    return faces, iys, ixs, rx, ry, cs, sn, dx, dy, bx, by


def find_px_py(XG, YG, tp, *ind, gridoffset=-1):
    """Find the nearest 4 corner points.

    This is used in oceanparcel interpolation scheme.
    """
    N = len(ind[0])
    ind1 = tuple(
        i for i in tp.ind_tend_vec(ind, _np.ones(N) * 3, gridoffset=gridoffset)
    )
    ind2 = tuple(i for i in tp.ind_tend_vec(ind1, _np.zeros(N), gridoffset=gridoffset))
    ind3 = tuple(i for i in tp.ind_tend_vec(ind, _np.zeros(N), gridoffset=gridoffset))

    x0 = XG[ind]
    x1 = XG[ind1]
    x2 = XG[ind2]
    x3 = XG[ind3]

    y0 = YG[ind]
    y1 = YG[ind1]
    y2 = YG[ind2]
    y3 = YG[ind3]

    px = _np.vstack([x0, x1, x2, x3]).astype("float64")
    py = _np.vstack([y0, y1, y2, y3]).astype("float64")

    return px, py


<<<<<<< HEAD
@njit
def find_rx_ry_oceanparcel(x, y, px, py):  # pragma: no cover
    """Find the non-dimensional horizontal distance.

    This is done using the oceanparcel scheme.
=======
@compileable
def find_rx_ry_oceanparcel(x, y, px, py): # pragma: no cover
    """
    find the non-dimensional horizontal distance
    using the oceanparcel scheme.
>>>>>>> 0cd2e48e
    """
    rx = _np.ones_like(x) * 0.0
    ry = _np.ones_like(y) * 0.0
    x0 = px[0]

    x = to_180(x - x0)
    px = to_180(px - x0)

    invA = _np.array(
        [
            [1.0, 0.0, 0.0, 0.0],
            [-1.0, 1.0, 0.0, 0.0],
            [-1.0, 0.0, 0.0, 1.0],
            [1.0, -1.0, 1.0, -1.0],
        ]
    )
    a = _np.dot(invA, px)
    b = _np.dot(invA, py)

    aa = a[3] * b[2] - a[2] * b[3]
    bb = a[3] * b[0] - a[0] * b[3] + a[1] * b[2] - a[2] * b[1] + x * b[3] - y * a[3]
    cc = a[1] * b[0] - a[0] * b[1] + x * b[1] - y * a[1]

    det2 = bb * bb - 4 * aa * cc

    order1 = _np.abs(aa) < 1e-12
    order2 = _np.logical_and(~order1, det2 >= 0)
    #     nans   = _np.logical_and(~order1,det2< 0)

    #     ry[order1] = -(cc/bb)[order1]
    ry = -(cc / bb)  # if it is supposed to be nan, just try linear solve.
    ry[order2] = ((-bb + _np.sqrt(det2)) / (2 * aa))[order2]
    #     ry[nans  ] = _np.nan

    rot_rectilinear = _np.abs(a[1] + a[3] * ry) < 1e-12
    rx[rot_rectilinear] = (
        (y - py[0]) / (py[1] - py[0]) + (y - py[3]) / (py[2] - py[3])
    )[rot_rectilinear] * 0.5
    rx[~rot_rectilinear] = ((x - a[0] - a[2] * ry) / (a[1] + a[3] * ry))[
        ~rot_rectilinear
    ]

    return rx - 1 / 2, ry - 1 / 2


def weight_f_node(rx, ry):
    """Assign weights to four corners.

    assign weight based on the non-dimensional
    coords to the four corner points.
    """
    return _np.vstack(
        [
            (0.5 - rx) * (0.5 - ry),
            (0.5 + rx) * (0.5 - ry),
            (0.5 + rx) * (0.5 + ry),
            (0.5 - rx) * (0.5 + ry),
        ]
    ).T


def find_cs_sn(thetaA, phiA, thetaB, phiB):
    """Find a spherical angle OAB.

    theta is the angle
    between the meridian crossing point A
    and the geodesic connecting A and B.

    this function return cos and sin of theta
    """
    # O being north pole
    AO = _np.pi / 2 - thetaA
    BO = _np.pi / 2 - thetaB
    dphi = phiB - phiA
    # Spherical law of cosine on AOB
    cos_AB = _np.cos(BO) * _np.cos(AO) + _np.sin(BO) * _np.sin(AO) * _np.cos(dphi)
    sin_AB = _np.sqrt(1 - cos_AB**2)
    # spherical law of sine on triangle AOB
    SN = _np.sin(BO) * _np.sin(dphi) / sin_AB
    CS = _np.sign(thetaB - thetaA) * _np.sqrt(1 - SN**2)
    return CS, SN


def missing_cs_sn(ds):
    """Fill in the CS,SN of a dataset."""
    xc = _np.deg2rad(_np.array(ds.XC))
    yc = _np.deg2rad(_np.array(ds.YC))
    cs = _np.zeros_like(xc)
    sn = _np.zeros_like(xc)
    cs[0], sn[0] = find_cs_sn(yc[0], xc[0], yc[1], xc[1])
    cs[-1], sn[-1] = find_cs_sn(yc[-2], xc[-2], yc[-1], xc[-1])
    cs[1:-1], sn[1:-1] = find_cs_sn(yc[:-2], xc[:-2], yc[2:], xc[2:])
    ds["CS"] = ds["XC"]
    ds["CS"].values = cs

    ds["SN"] = ds["XC"]
    ds["SN"].values = sn<|MERGE_RESOLUTION|>--- conflicted
+++ resolved
@@ -41,17 +41,9 @@
             return k
     return None
 
-
-<<<<<<< HEAD
-@njit
+@compileable
 def spherical2cartesian(Y, X, R=6371.0):  # pragma: no cover
     """Convert spherical coordinates to cartesian.
-=======
-@compileable
-def spherical2cartesian(Y, X, R=6371.0): # pragma: no cover
-    """
-    Convert spherical coordinates to cartesian.
->>>>>>> 0cd2e48e
 
     **Parameters:**
 
@@ -82,17 +74,10 @@
     return x, y, z
 
 
-<<<<<<< HEAD
-@njit
+@compileable
 def to_180(x):  # pragma: no cover
     """Convert any longitude scale to [-180,180)."""
-=======
-@compileable
-def to_180(x): # pragma: no cover
-    """
-    convert any longitude scale to [-180,180)
-    """
->>>>>>> 0cd2e48e
+
     x = x % 360
     return x + (-1) * (x // 180) * 360
 
@@ -103,18 +88,10 @@
     vv = u * sn + v * cs
     return uu, vv
 
-
-<<<<<<< HEAD
-@njit
+@compileable
 def rel2latlon(rx, ry, rzl, cs, sn, dx, dy, dzl, dt, bx, by, bzl):  # pragma: no cover
     """Translate the spatial rel-coords into lat-lon-dep coords."""
-=======
-@compileable
-def rel2latlon(rx, ry, rzl, cs, sn, dx, dy, dzl, dt, bx, by, bzl): # pragma: no cover
-    """
-    Translate the spatial rel-coords into lat-lon-dep coords.
-    """
->>>>>>> 0cd2e48e
+
     temp_x = rx * dx / deg2m
     temp_y = ry * dy / deg2m
     dlon = (temp_x * cs - temp_y * sn) / _np.cos(by * _np.pi / 180)
@@ -194,19 +171,10 @@
             break
     return ans
 
-
-<<<<<<< HEAD
-@njit
+@compileable
 def find_ind_z(array, value):  # pragma: no cover
     """Find the index of the nearest level that is lower."""
-=======
-@compileable
-def find_ind_z(array, value): # pragma: no cover
-    """
-    find the index of the nearest level that is lower
-    than the given level
-    """
->>>>>>> 0cd2e48e
+
     array = _np.asarray(array)
     idx = _np.argmin(_np.abs(array - value))
     if array[idx] > value:
@@ -216,18 +184,10 @@
     idx = int(idx)
     return idx, array[idx]
 
-
-<<<<<<< HEAD
-@njit
+@compileable
 def find_ind_t(array, value):  # pragma: no cover
     """Find the index of the latest time that is before the time."""
-=======
-@compileable
-def find_ind_t(array, value): # pragma: no cover
-    """
-    find the index of the latest time that is before the given time
-    """
->>>>>>> 0cd2e48e
+
     array = _np.asarray(array)
     idx = _np.argmin(_np.abs(array - value))
     if array[idx] > value:
@@ -235,37 +195,20 @@
     idx = int(idx)
     return idx, array[idx]
 
-
-<<<<<<< HEAD
-@njit
+@compileable
 def find_ind_nearest(array, value):  # pragma: no cover
     """Find the index of the nearest value to the given value."""
-=======
-@compileable
-def find_ind_nearest(array, value): # pragma: no cover
-    """
-    Find the index of the nearest value in the array to the given value.
-    """
->>>>>>> 0cd2e48e
+
     array = _np.asarray(array)
     idx = _np.argmin(_np.abs(array - value))
     idx = int(idx)
     return idx, array[idx]
 
-
-<<<<<<< HEAD
-@njit
+@compileable
 def find_ind_periodic(array, value, peri):  # pragma: no cover
     """Find the index of the nearest value to the given value.
 
     Here the values are assumed to be periodic.
-=======
-@compileable
-def find_ind_periodic(array, value, peri): # pragma: no cover
-    """
-    Find the index of the nearest value
-    in the array to the given value, where the values are periodic.
->>>>>>> 0cd2e48e
     """
     array = _np.asarray(array)
     idx = _np.argmin(_np.abs((array - value) % peri))
@@ -287,18 +230,10 @@
         iys, ixs = _np.unravel_index((index1d), h_shape)
     return faces, iys, ixs
 
-
-<<<<<<< HEAD
-@njit
+@compileable
 def find_rel_nearest(value, ts):  # pragma: no cover
     """Find the rel-coords based on the find_ind_nearest method."""
-=======
-@compileable
-def find_rel_nearest(value, ts): # pragma: no cover
-    """
-    Find the rel-coords based on the find_ind_nearest method.
-    """
->>>>>>> 0cd2e48e
+
     its = _np.zeros_like(value)
     rts = _np.ones_like(value) * 0.0
     # the way to create zeros with float32 type
@@ -324,18 +259,10 @@
         bts[i] = bt
     return its, rts, dts, bts
 
-
-<<<<<<< HEAD
-@njit
+@compileable
 def find_rel_periodic(value, ts, peri):  # pragma: no cover
     """Find the rel-coords based on the find_ind_periodic method."""
-=======
-@compileable
-def find_rel_periodic(value, ts, peri): # pragma: no cover
-    """
-    Find the rel-coords based on the find_ind_periodic method.
-    """
->>>>>>> 0cd2e48e
+
     its = _np.zeros_like(value)
     rts = _np.ones_like(value) * 0.0
     # the way to create zeros with float32 type
@@ -361,17 +288,9 @@
         bts[i] = bt
     return its, rts, dts, bts
 
-
-<<<<<<< HEAD
-@njit
+@compileable
 def find_rel_z(depth, some_z, some_dz, dz_above_z=True):  # pragma: no cover
     """Find the rel-coords of the vertical coords.
-=======
-@compileable
-def find_rel_z(depth, some_z, some_dz, dz_above_z=True): # pragma: no cover
-    """
-    find the rel-coords of the vertical coords
->>>>>>> 0cd2e48e
 
     **Paramters:**
 
@@ -416,17 +335,9 @@
         rzs[i] = delta_z / Delta_z
     return izs, rzs, dzs, bzs
 
-
-<<<<<<< HEAD
-@njit
+@compileable
 def find_rel_time(time, ts):  # pragma: no cover
     """Find the rel-coords of the temporal coords.
-=======
-@compileable
-def find_rel_time(time, ts): # pragma: no cover
-    """
-    find the rel-coords of the temporal coords
->>>>>>> 0cd2e48e
 
     **Paramters:**
 
@@ -460,20 +371,12 @@
         bts[i] = bt
     return its, rts, dts, bts
 
-
-<<<<<<< HEAD
-@njit
+@compileable
 def _read_h_with_face(
     some_x, some_y, some_dx, some_dy, CS, SN, faces, iys, ixs
 ):  # pragma: no cover
     """Read the grid coords when there is a face dimension to it."""
-=======
-@compileable
-def _read_h_with_face(some_x, some_y, some_dx, some_dy, CS, SN, faces, iys, ixs): # pragma: no cover
-    """
-    read the grid coords when there is a face dimension to it.
-    """
->>>>>>> 0cd2e48e
+
     n = len(ixs)
 
     bx = _np.ones_like(ixs) * 0.0
@@ -504,21 +407,12 @@
 
     return cs, sn, dx, dy, bx, by
 
-
-<<<<<<< HEAD
-@njit
+@compileable
 def _read_h_without_face(
     some_x, some_y, some_dx, some_dy, CS, SN, iys, ixs
 ):  # pragma: no cover
     """Read _read_h_with_face for more info."""
-=======
-@compileable
-def _read_h_without_face(some_x, some_y, some_dx, some_dy, CS, SN, iys, ixs): # pragma: no cover
-    """
-    read _read_h_with_face for more info.
-
-    """
->>>>>>> 0cd2e48e
+
     # TODO ADD test if those are Nones.
     n = len(ixs)
     if some_dx is not None and some_dy is not None:
@@ -549,18 +443,10 @@
 
     return cs, sn, dx, dy, bx, by
 
-
-<<<<<<< HEAD
-@njit
+@compileable
 def find_rx_ry_naive(x, y, bx, by, cs, sn, dx, dy):  # pragma: no cover
     """Find the non-dimensional coords using the local cartesian scheme."""
-=======
-@compileable
-def find_rx_ry_naive(x, y, bx, by, cs, sn, dx, dy): # pragma: no cover
-    """
-    Find the non-dimensional coords using the local cartesian scheme
-    """
->>>>>>> 0cd2e48e
+
     dlon = to_180(x - bx)
     dlat = to_180(y - by)
     rx = (dlon * _np.cos(by * _np.pi / 180) * cs + dlat * sn) * deg2m / dx
@@ -662,20 +548,11 @@
 
     return px, py
 
-
-<<<<<<< HEAD
-@njit
+@compileable
 def find_rx_ry_oceanparcel(x, y, px, py):  # pragma: no cover
     """Find the non-dimensional horizontal distance.
 
     This is done using the oceanparcel scheme.
-=======
-@compileable
-def find_rx_ry_oceanparcel(x, y, px, py): # pragma: no cover
-    """
-    find the non-dimensional horizontal distance
-    using the oceanparcel scheme.
->>>>>>> 0cd2e48e
     """
     rx = _np.ones_like(x) * 0.0
     ry = _np.ones_like(y) * 0.0
