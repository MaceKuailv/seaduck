# import pandas as pd
import copy

import numpy as np

from seaduck.RuntimeConf import rcParam, compileable

# If you have encountered a NotImplementedError and come to this file,
# I suggest you read the ***class topology*** near the bottom of this file.

tends = [0, 1, 2, 3]  # up,down,left,right #list(llc_face_connect.columns)

llc_face_connect = np.array(
    [
        [1, 42, 12, 3],
        [2, 0, 11, 4],
        [6, 1, 10, 5],
        [4, 42, 0, 9],
        [5, 3, 1, 8],
        [6, 4, 2, 7],
        [10, 5, 2, 7],
        [10, 5, 6, 8],
        [11, 4, 7, 9],
        [12, 3, 8, 42],
        [2, 7, 6, 11],
        [1, 8, 10, 12],
        [0, 9, 11, 42],
    ]
)

directions = np.array([np.pi / 2, -np.pi / 2, np.pi, 0])


<<<<<<< HEAD
@njit
def llc_mutual_direction(face, nface, transitive=False):  # pragma: no cover
    """Find the relative orientation of two faces.

=======
@compileable
def llc_mutual_direction(face, nface, transitive=False): # pragma: no cover
    """
>>>>>>> 0cd2e48e
    The compileable version of mutual direction for llc grid.
    See topology.mutual direction for more detail.
    """
    edge_n = np.where(llc_face_connect[face] == nface)
    nedge_n = np.where(llc_face_connect[nface] == face)
    if edge_n[0][0] in [0, 1, 2, 3] and nedge_n[0][0] in [0, 1, 2, 3]:
        return edge_n[0][0], nedge_n[0][0]
    elif transitive:
        common = -1
        for i in llc_face_connect[face]:
            if i in llc_face_connect[nface]:
                common = i
                break
        if common < 0:
            raise ValueError(
                "The two faces does not share common face, transitive did not help"
            )
        else:
            edge_1 = np.where(llc_face_connect[face] == common)[0][0]
            nedge_1 = np.where(llc_face_connect[common] == face)[0][0]
            edge_2 = np.where(llc_face_connect[common] == nface)[0][0]
            nedge_2 = np.where(llc_face_connect[nface] == common)[0][0]
            if (edge_1 in [0, 1] and nedge_1 in [0, 1]) or (
                edge_1 in [2, 3] and nedge_1 in [2, 3]
            ):
                return edge_2, nedge_2
            elif (edge_2 in [0, 1] and nedge_2 in [0, 1]) or (
                edge_2 in [2, 3] and nedge_2 in [2, 3]
            ):
                return edge_1, nedge_1
            else:
                raise NotImplementedError(
                    "the common face is not parallel to either of the face"
                )
    else:
        raise ValueError("The two faces are not connected (transitive = False)")


<<<<<<< HEAD
@njit
def llc_get_the_other_edge(face, edge):  # pragma: no cover
    """See what is adjacent to the face by this edge.

=======
@compileable
def llc_get_the_other_edge(face, edge): # pragma: no cover
    """
>>>>>>> 0cd2e48e
    The compileable version of get_the_other_edge for llc grid.
    See topology.get_the_other_edge for more detail.
    """
    face_connect = llc_face_connect
    nface = face_connect[face, edge]
    if nface == 42:
        raise IndexError(
            "Reaching the edge where the face is not connected to any other face"
        )
    nedge_n = np.where(face_connect[nface] == face)
    return nface, nedge_n[0][0]


<<<<<<< HEAD
@njit
def box_ind_tend(ind, tend, iymax, ixmax):  # pragma: no cover
    """Move an index in a direction.

=======
@compileable
def box_ind_tend(ind, tend, iymax, ixmax): # pragma: no cover
    """
>>>>>>> 0cd2e48e
    The compileable version of ind_tend for regional (box) grid.
    See topology.ind_tend for more detail.
    """
    iy, ix = ind
    if tend == 0:
        iy += 1
    elif tend == 1:
        iy -= 1
    elif tend == 2:
        ix -= 1
    elif tend == 3:
        ix += 1
    # it would be better to raise an error here.
    if (iy > iymax) or (iy < 0):
        return (-1, -1)
    if (iy > iymax) or (iy < 0):
        return (-1, -1)
    return (iy, ix)


<<<<<<< HEAD
@njit
def x_per_ind_tend(ind, tend, iymax, ixmax):  # pragma: no cover
    """Move an index in a direction.

=======
@compileable
def x_per_ind_tend(ind, tend, iymax, ixmax): # pragma: no cover
    """
>>>>>>> 0cd2e48e
    The compileable version of ind_tend for zonally periodic (x-per) grid.
    See topology.ind_tend for more detail.
    """
    iy, ix = ind
    if tend == 0:
        iy += 1
    elif tend == 1:
        iy -= 1
    elif tend == 2:
        ix -= 1
    elif tend == 3:
        ix += 1
    if (iy > iymax) or (iy < 0):
        return (-1, -1)
    if ix > ixmax:
        return (iy, ix - ixmax)
    if ix < 0:
        return (iy, ixmax + ix + 1)
    return (iy, ix)


<<<<<<< HEAD
@njit
def llc_ind_tend(ind, tendency, iymax, ixmax, gridoffset=0):  # pragma: no cover
    """Move an index in a direction.

=======
@compileable
def llc_ind_tend(ind, tendency, iymax, ixmax, gridoffset=0): # pragma: no cover
    """
>>>>>>> 0cd2e48e
    The compileable version of ind_tend for llc grid.
    See topology.ind_tend for more detail.
    """
    #     iymax = 89
    #     ixmax = 89
    face, iy, ix = ind
    if tendency == 3:
        if ix != ixmax:
            ix += 1
        else:
            nface, nedge = llc_get_the_other_edge(face, 3)
            if nedge == 1:
                face, iy, ix = [nface, 0, ixmax - iy]
                if gridoffset == 0:
                    pass
                elif gridoffset == -1:
                    face, iy, ix = llc_ind_tend((face, iy, ix), 3, iymax, ixmax)
                elif gridoffset == 1:
                    face, iy, ix = llc_ind_tend((face, iy, ix), 2, iymax, ixmax)
                else:
                    raise ValueError("gridoffset must be -1 or 1")
            elif nedge == 0:
                face, iy, ix = [nface, iymax, iy]
            elif nedge == 2:
                face, iy, ix = [nface, iy, 0]
            elif nedge == 3:
                face, iy, ix = [nface, iymax - iy, ixmax]
    if tendency == 2:
        if ix != 0:
            ix -= 1
        else:
            nface, nedge = llc_get_the_other_edge(face, 2)
            if nedge == 1:
                face, iy, ix = [nface, 0, iy]
            elif nedge == 0:
                face, iy, ix = [nface, iymax, ixmax - iy]
                if gridoffset == 0:
                    pass
                elif gridoffset == -1:
                    face, iy, ix = llc_ind_tend((face, iy, ix), 3, iymax, ixmax)
                elif gridoffset == 1:
                    face, iy, ix = llc_ind_tend((face, iy, ix), 2, iymax, ixmax)
                else:
                    raise ValueError("gridoffset must be -1 or 1")
            elif nedge == 2:
                face, iy, ix = [nface, iymax - iy, 0]
            elif nedge == 3:
                face, iy, ix = [nface, iy, ixmax]
    if tendency == 0:
        if iy != iymax:
            iy += 1
        else:
            nface, nedge = llc_get_the_other_edge(face, 0)
            if nedge == 1:
                face, iy, ix = [nface, 0, ix]
            elif nedge == 0:
                face, iy, ix = [nface, iymax, ixmax - ix]
            elif nedge == 2:
                face, iy, ix = [nface, iymax - ix, 0]
                if gridoffset == 0:
                    pass
                elif gridoffset == -1:
                    face, iy, ix = llc_ind_tend((face, iy, ix), 0, iymax, ixmax)
                elif gridoffset == 1:
                    face, iy, ix = llc_ind_tend((face, iy, ix), 1, iymax, ixmax)
                else:
                    raise ValueError("gridoffset must be -1,1 or 1")
            elif nedge == 3:
                face, iy, ix = [nface, ix, ixmax]
    if tendency == 1:
        if iy != 0:
            iy -= 1
        else:
            nface, nedge = llc_get_the_other_edge(face, 1)
            if nedge == 1:
                face, iy, ix = [nface, 0, ixmax - ix]
            elif nedge == 0:
                face, iy, ix = [nface, iymax, ix]
            elif nedge == 2:
                face, iy, ix = [nface, ix, 0]
            elif nedge == 3:
                face, iy, ix = [nface, iymax - ix, ixmax]
                if gridoffset == 0:
                    pass
                elif gridoffset == -1:
                    face, iy, ix = llc_ind_tend((face, iy, ix), 0, iymax, ixmax)
                elif gridoffset == 1:
                    face, iy, ix = llc_ind_tend((face, iy, ix), 1, iymax, ixmax)
                else:
                    raise ValueError("gridoffset must be -1,1 or 1")
    return (face, iy, ix)


<<<<<<< HEAD
@njit
def llc_get_uv_mask_from_face(faces):  # pragma: no cover
    """Get the masking of UV points.

=======
@compileable
def llc_get_uv_mask_from_face(faces): # pragma: no cover
    """
>>>>>>> 0cd2e48e
    The compileable version of get_uv_mask_from_face for llc grid.
    See topology.get_uv_mask_from_face for more detail.
    """
    # we are considering a row from the fatten_face
    # faces is essentially which face each node of the kernel is on.
    n = len(faces)  # it should have been m to be more consistent with other code
    UfromUvel = np.ones(n)
    UfromVvel = np.zeros(n)
    VfromUvel = np.zeros(n)
    VfromVvel = np.ones(n)
    # if all of the node are on the same face, we don't have to convert anything
    if np.abs(np.ones(n) * faces[0] - faces).max() < 1e-5:
        return UfromUvel, UfromVvel, VfromUvel, VfromVvel
    else:
        for i in range(1, n):
            if faces[i] == faces[0]:
                continue
            # if the face is not the same, we need to do something
            else:
                # get how much the new face is rotated from the old face
                edge, nedge = llc_mutual_direction(faces[0], faces[i], transitive=True)
                rot = np.pi - directions[edge] + directions[nedge]
                # you can think of this as a rotation matrix
                UfromUvel[i] = np.cos(rot)
                UfromVvel[i] = np.sin(rot)
                VfromUvel[i] = -np.sin(rot)
                VfromVvel[i] = np.cos(rot)
        return UfromUvel, UfromVvel, VfromUvel, VfromVvel


class topology:
    """Topology object.

    A light weight object that remembers the structure of the grid,
    what is connected, what is not. The core method is simply move the index to a direction.
    In the movie kill Bill, the bride sat in a car and said "wiggle your big toe".
    After the toe moved, "the hard part is over". You get the idea.

    **Parameters:**

    + od: xarray.Dataset, OceData object
        The dataset to record topological info from.
    + typ: None, or str
        Type of the grid.
        Currently we support
        'box' for regional dataset,
        'x-periodic' for zonally periodic ones,
        'llc' for lat-lon-cap dataset.
        We recommend that users put None here,
        so that the type is figured out automatically.
    """

    def __init__(self, od, typ=None):
        try:
            h_shape = od["XC"].shape
        except KeyError:
            try:
                h_shape = (int(od["lat"].shape[0]), int(od["lon"].shape[0]))
            except KeyError:  # pragma: no cover
                raise KeyError(
                    "Either XC or lat/lon is needed to create the topology object"
                )
        self.h_shape = h_shape
        try:
            self.itmax = len(od["time"]) - 1
        except (KeyError, TypeError):  # pragma: no cover
            self.itmax = 0
        try:
            self.izmax = len(od["Z"]) - 1
        except (KeyError, TypeError):
            self.izmax = 0

        if typ:
            self.typ = typ
        elif typ is None:
            if len(h_shape) == 3:
                self.num_face, self.iymax, self.ixmax = h_shape
                self.iymax -= 1
                self.ixmax -= 1
                if self.num_face == 13:
                    self.typ = "LLC"
                    # we can potentially generate the face connection in runtime
                    # say, put the csv file on cloud
                elif self.num_face == 6:  # pragma: no cover
                    self.typ = "cubed_sphere"
            elif len(h_shape) == 2:
                self.iymax, self.ixmax = h_shape
                self.iymax -= 1
                self.ixmax -= 1
                try:
                    lon_right = float(od["XC"][0, self.ixmax])
                    lon_left = float(od["XC"][0, 0])
                except KeyError:
                    lon_right = float(od["lon"][self.ixmax])
                    lon_left = float(od["lon"][0])
                left_to_right = (lon_right - lon_left) % 360
                right_to_left = (lon_left - lon_right) % 360
                if left_to_right > 50 * right_to_left:
                    self.typ = "x_periodic"
                else:
                    self.typ = "box"

    def get_the_other_edge(self, face, edge):
        """See what is adjacent to the face by this edge.

        The (edge) side of the (face) is connected to
        the (nedge) side of the (nface).
        0,1,2,3 stands for up, down, left, right.

        **Parameters:**

        + face: int
            The face of interst
        + edge: 0,1,2,3
            which direction of the face we are looking for

        **Returns:**

        + nface: int
            The face adjacent to face in the edge direction.
        + nedge: 0,1,2,3
            The face is connected to nface in which direction.
        """
        if self.typ == "LLC":
            return llc_get_the_other_edge(face, edge)
        elif self.typ in ["x_periodic", "box"]:
            raise Exception(
                "It makes no sense to tinker with face_connection when there is only one face"
            )
        else:
            raise NotImplementedError

    def mutual_direction(self, face, nface, **kwarg):
        """Find the relative orientation of two faces.

        0,1,2,3 stands for up, down, left, right
        given 2 faces, the returns are
        1. the 2nd face is to which direction of the 1st face
        2. the 1st face is to which direction of the 2nd face.
        """
        if self.typ == "LLC":
            return llc_mutual_direction(face, nface, **kwarg)
        elif self.typ in ["x_periodic", "box"]:
            raise Exception(
                "It makes no sense to tinker with face_connection when there is only one face"
            )
        else:
            raise NotImplementedError

    def ind_tend(self, ind, tend, cuvg="C", **kwarg):
        """Move an index in a direction.

        ind is a tuple that is face,iy,ix,
        tendency again is up, down, left, right represented by 0,1,2,3
        return the next cell.

        **Parameters:**

        + ind: tuple
            The index to find the neighbor of
        + tend: int
            Which direction to move from the original index.
        + cuvg:
            Whether we are moving from C grid, U grid, V grid, or G grid.
        + kwarg:dict
            Keyword argument that currently only apply for the llc case.
            Use gridoffset keyword when you are dealing with different grid-indexing,
            -1 for MITgcm (default), 1 for NEMO.
        """
        if -1 in ind:  # pragma: no cover
            # meaning invalid point
            return tuple([-1 for i in ind])
        #         if tend not in [0,1,2,3]:
        #             raise Exception('Illegal move. Must be 0,1,2,3')
        if self.typ == "LLC":
            if cuvg == "C":
                return llc_ind_tend(ind, tend, self.iymax, self.ixmax, **kwarg)
            elif cuvg == "U":
                UorV, R = self._ind_tend_U(ind, tend)
                return R
            elif cuvg == "V":
                UorV, R = self._ind_tend_V(ind, tend)
                return R
            elif cuvg == "G":
                raise NotImplementedError("G grid is not yet supported")
            else:
                raise ValueError("The type of grid point should be among C,U,V,G")
        elif self.typ == "x_periodic":
            return x_per_ind_tend(ind, tend, self.iymax, self.ixmax, **kwarg)
        elif self.typ == "box":
            return box_ind_tend(ind, tend, self.iymax, self.ixmax, **kwarg)
        else:
            raise NotImplementedError

    def ind_moves(self, ind, moves, **kwarg):
        """Move an index in a serie of directions.

        moves being a list of directions (0,1,2,3),
        ind being the starting index,
        return the index after moving in the directions in the list.

        **Parameters:**

        + ind: tuple
            Index of the starting position
        + moves: iterable
            A sequence of steps to "walk" from the original position.
        + kwarg: dict
            Keyword arguments that pass into ind_tend.
        """
        if self.check_illegal(ind):
            return tuple([-1 for i in ind])  # the origin is invalid
        if not set(moves).issubset({0, 1, 2, 3}):
            raise ValueError("Illegal move. Must be 0,1,2,3")
        if self.typ in ["LLC", "cubed_sphere"]:
            face, iy, ix = ind
            for k in range(len(moves)):
                move = moves[k]
                ind = self.ind_tend(ind, move, **kwarg)
                if ind[0] != face:  # if the face has changed
                    """
                    there are times where the the kernel lies between
                    2 faces that define 'left' differently. That's why
                    when that happens we need to correct the direction
                    you want to move the indexes.
                    """
                    edge, nedge = self.mutual_direction(face, ind[0], transitive=True)
                    rot = (np.pi - directions[edge] + directions[nedge]) % (np.pi * 2)
                    if np.isclose(rot, 0):
                        pass
                    elif np.isclose(rot, np.pi / 2):
                        moves[k + 1 :] = [[2, 3, 1, 0][move] for move in moves[k + 1 :]]
                    elif np.isclose(rot, 3 * np.pi / 2):  # pragma: no cover
                        moves[k + 1 :] = [[3, 2, 0, 1][move] for move in moves[k + 1 :]]
                    face = ind[0]
                    # if the old face is on the left of the new face,
                    # the particle should be heading right
        elif self.typ in ["x_periodic", "box"]:
            for move in moves:
                ind = self.ind_tend(ind, move)
        return ind

    def check_illegal(self, ind):
        """Check if the index is legal.

        A vectorized check to see whether the index is legal,
        index can be a tuple of numpy ndarrays.
        no negative index is permitted for sanity reason.

        **Parameters:**

        + ind: tuple
            Each element of the tuple is iterable of one dimension of the indexes.
        """
        if isinstance(ind[0], int):  # for single item
            result = False
            for i, z in enumerate(ind):
                max_pos = self.h_shape[i]
                if not (0 <= z <= max_pos - 1):
                    result = True
            return result
        else:  # for numpy ndarray
            result = np.zeros_like(ind[0])
            result = False  # make it cleaner
            for i, z in enumerate(ind):
                max_pos = self.h_shape[i]
                result = np.logical_or(
                    np.logical_or((0 > z), (z > max_pos - 1)), result
                )
            return result

    def ind_tend_vec(self, inds, tend, **kwarg):
        """Move many indices in a list of directions.

        Vectorized version for ind_tend method.

        **Parameters:**

        + inds: tuple or numpy.array
            Each element of the tuple is iterable of one dimension of the indexes.
        + tend: iterable
            Which direction should each index take.
        + kwarg: dict
            Keyword argument that feeds into ind_tend.
        """
        inds = np.array(inds)
        old_inds = copy.deepcopy(inds)
        move_dic = {
            0: np.array([1, 0]),  # delta_y,delta_x
            1: np.array([-1, 0]),
            2: np.array([0, -1]),
            3: np.array([0, 1]),
        }
        naive_move = np.array([move_dic[i] for i in tend]).T.astype(int)
        inds[-2:] += naive_move
        illegal = self.check_illegal(inds)
        redo = np.array(np.where(illegal)).T
        particle_on_edge = False
        for num, loc in enumerate(redo):
            j = loc[0]
            ind = tuple(old_inds[:, j])
            try:
                n_ind = self.ind_tend(ind, int(tend[j]), **kwarg)
            except IndexError:
                particle_on_edge = True
                n_ind = ind
            inds[:, j] = np.array(n_ind).ravel()
        if (
            particle_on_edge and rcParam["debug_level"] == "very_high"
        ):  # pragma: no cover
            print("Warning:Some points are on the edge")
        for i in range(len(inds)):
            inds[i] = inds[i].astype(int)
        return inds

    def _find_wall_between(self, ind1, ind2):
        """Return the wall between two adjacent cells.

        if the input is not adjacent, error may not be raised
        This scheme is only valid if there is face in the dimensions.
        """
        (fc1, iy1, ix1) = ind1
        (fc2, iy2, ix2) = ind2
        Non_normal_connection = ValueError(
            f"The two face connecting the indexes {ind1},{ind2}"
            " are not connected in a normal way"
        )
        if fc1 == fc2:
            R = tuple(np.ceil((np.array(ind1) + np.array(ind2)) / 2).astype(int))
            other = ind1 if ind2 == R else ind2
            (fcr, iyr, ixr) = R
            (fco, iyo, ixo) = other
            if ixr > ixo:
                return "U", R
            elif iyr > iyo:
                return "V", R
            else:  # pragma: no cover
                raise IndexError("there is no wall between a cell and itself")
                # This error can be raised when there is three instead of four points in a corner
        else:
            d1to2, d2to1 = self.mutual_direction(fc1, fc2)
            if d1to2 in [0, 3]:
                R = ind2
                if d2to1 == 1:
                    return "V", R
                elif d2to1 == 2:
                    return "U", R
                else:  # pragma: no cover
                    raise Non_normal_connection
            elif d2to1 in [0, 3]:
                R = ind1
                if d1to2 == 1:
                    return "V", R
                elif d1to2 == 2:
                    return "U", R
                else:  # pragma: no cover
                    raise Non_normal_connection
            else:  # pragma: no cover
                raise Non_normal_connection

    def _ind_tend_U(self, ind, tend):
        """Move an U-index in a direction.

        A subset of ind_tend that deal with special issues
        that comes from staggered grid. Read ind_tend for more info.
        """
        # TODO: implement different grid offset case
        if tend in [2, 3]:
            return "U", self.ind_tend(ind, tend)
        else:
            first = self.ind_tend(ind, tend)
            if first[0] == ind[0]:
                return "U", first
            else:
                alter = self.ind_moves(ind, [2, tend])
                # TODO: Add the case of alter == first for three-way join of faces.Low priority
                return self._find_wall_between(first, alter)

    def _ind_tend_V(self, ind, tend):
        """Move an V-index in a direction.

        A subset of ind_tend that deal with special issues
        that comes from staggered grid. Read ind_tend for more info.
        """
        # TODO: implement different grid offset case
        if tend in [0, 1]:
            return "V", self.ind_tend(ind, tend)
        else:
            first = self.ind_tend(ind, tend)
            if first[0] == ind[0]:
                return "V", first
            else:
                alter = self.ind_moves(ind, [1, tend])
                return self._find_wall_between(first, alter)

    def get_uv_mask_from_face(self, faces):
        """Get the masking of UV points.

        The background is as following:
        For a dataset with face connection,
        when one is finding the neighboring cells for vector interpolation,
        the fact that faces can be rotated against each other can create
        local inconsistency in vector definition near face connections.
        This method corrects that.

        **Parameters:**

        + faces: iterable
            1D iterable of faces, the first one is assumed to be the reference.
        """
        if self.typ == "LLC":
            return llc_get_uv_mask_from_face(faces)
        elif self.typ in ["x_periodic", "box"]:  # pragma: no cover
            raise Exception(
                "It makes no sense to tinker with face_connection when there is only one face"
            )
        else:
            raise NotImplementedError

    def four_matrix_for_uv(self, fface):
        """Expand get_uv_mask_from_face to 2D array of faces."""
        # apply get_uv_mask for the n*m matrix
        UfromUvel, UfromVvel, VfromUvel, VfromVvel = [
            np.zeros(fface.shape) for i in range(4)
        ]
        for i in range(fface.shape[0]):
            (
                UfromUvel[i],
                UfromVvel[i],
                VfromUvel[i],
                VfromVvel[i],
            ) = self.get_uv_mask_from_face(fface[i])
        return UfromUvel, UfromVvel, VfromUvel, VfromVvel<|MERGE_RESOLUTION|>--- conflicted
+++ resolved
@@ -31,16 +31,10 @@
 directions = np.array([np.pi / 2, -np.pi / 2, np.pi, 0])
 
 
-<<<<<<< HEAD
-@njit
+@compileable
 def llc_mutual_direction(face, nface, transitive=False):  # pragma: no cover
     """Find the relative orientation of two faces.
 
-=======
-@compileable
-def llc_mutual_direction(face, nface, transitive=False): # pragma: no cover
-    """
->>>>>>> 0cd2e48e
     The compileable version of mutual direction for llc grid.
     See topology.mutual direction for more detail.
     """
@@ -78,17 +72,10 @@
     else:
         raise ValueError("The two faces are not connected (transitive = False)")
 
-
-<<<<<<< HEAD
-@njit
+@compileable
 def llc_get_the_other_edge(face, edge):  # pragma: no cover
     """See what is adjacent to the face by this edge.
 
-=======
-@compileable
-def llc_get_the_other_edge(face, edge): # pragma: no cover
-    """
->>>>>>> 0cd2e48e
     The compileable version of get_the_other_edge for llc grid.
     See topology.get_the_other_edge for more detail.
     """
@@ -101,17 +88,10 @@
     nedge_n = np.where(face_connect[nface] == face)
     return nface, nedge_n[0][0]
 
-
-<<<<<<< HEAD
-@njit
+@compileable
 def box_ind_tend(ind, tend, iymax, ixmax):  # pragma: no cover
     """Move an index in a direction.
 
-=======
-@compileable
-def box_ind_tend(ind, tend, iymax, ixmax): # pragma: no cover
-    """
->>>>>>> 0cd2e48e
     The compileable version of ind_tend for regional (box) grid.
     See topology.ind_tend for more detail.
     """
@@ -131,17 +111,10 @@
         return (-1, -1)
     return (iy, ix)
 
-
-<<<<<<< HEAD
-@njit
+@compileable
 def x_per_ind_tend(ind, tend, iymax, ixmax):  # pragma: no cover
     """Move an index in a direction.
 
-=======
-@compileable
-def x_per_ind_tend(ind, tend, iymax, ixmax): # pragma: no cover
-    """
->>>>>>> 0cd2e48e
     The compileable version of ind_tend for zonally periodic (x-per) grid.
     See topology.ind_tend for more detail.
     """
@@ -162,17 +135,10 @@
         return (iy, ixmax + ix + 1)
     return (iy, ix)
 
-
-<<<<<<< HEAD
-@njit
+@compileable
 def llc_ind_tend(ind, tendency, iymax, ixmax, gridoffset=0):  # pragma: no cover
     """Move an index in a direction.
 
-=======
-@compileable
-def llc_ind_tend(ind, tendency, iymax, ixmax, gridoffset=0): # pragma: no cover
-    """
->>>>>>> 0cd2e48e
     The compileable version of ind_tend for llc grid.
     See topology.ind_tend for more detail.
     """
@@ -265,17 +231,10 @@
                     raise ValueError("gridoffset must be -1,1 or 1")
     return (face, iy, ix)
 
-
-<<<<<<< HEAD
-@njit
+@compileable
 def llc_get_uv_mask_from_face(faces):  # pragma: no cover
     """Get the masking of UV points.
 
-=======
-@compileable
-def llc_get_uv_mask_from_face(faces): # pragma: no cover
-    """
->>>>>>> 0cd2e48e
     The compileable version of get_uv_mask_from_face for llc grid.
     See topology.get_uv_mask_from_face for more detail.
     """
