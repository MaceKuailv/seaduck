import numpy as np
try: # pragma: no cover
    import pandas as _pd
except ImportError: # pragma: no cover
    pass
import xarray as xr

from seaduck.topology import topology
from seaduck.utils import (
    _general_len,
    create_tree,
    find_cs_sn,
    find_rel_h_naive,
    find_rel_h_oceanparcel,
    find_rel_h_rectilinear,
    find_rel_nearest,
    find_rel_time,
    find_rel_z,
)

no_alias = {
    "XC": "XC",
    "YC": "YC",
    "Z": "Z",
    "Zl": "Zl",
    "time": "time",
    "dXC": "dxC",
    "dYC": "dyC",
    "dZ": "drC",
    "XG": "XG",
    "YG": "YG",
    "dXG": "dxG",
    "dYG": "dyG",
    "dZl": "drF",
    "CS": "CS",
    "SN": "SN",
}


class OceData(object):
    """Ocean dataset.

    Class that enables variable aliasing, topology extraction, and 4-D translation
    between latitude-longitude-depth-time grid and relative description.

    **Parameters**

    + data: xarray.Dataset
        The dataset to extract grid information, create cKD tree, and topology object on.
    + alias: dict, None, or 'auto'
        1. dict: Map the variable used by this package (key) to
           that used by the dataset (value).
        2. None (default): Do not apply alias.
        3. 'auto' (Not implemented): Automatically generate a list for the alias.
    """

    def __init__(self, data, alias=None, memory_limit=1e7):
        self._ds = data
        self.tp = topology(data)
        if alias is None:
            self.alias = no_alias
        elif alias == "auto":  # pragma: no cover
            raise NotImplementedError("auto alias not yet implemented")
        elif isinstance(alias, dict):  # pragma: no cover
            self.alias = alias

        try:
            self.too_large = self._ds["XC"].nbytes > memory_limit
        except KeyError:
            self.too_large = False
        readiness, missing = self.check_readiness()
        self.readiness = readiness
        if readiness:
            self.grid2array()
        else:  # pragma: no cover
            raise ValueError(
                f"""
            use add_missing_variables or set_alias to create {missing},
            then call OceData.grid2array.
            """
            )

    def __setitem__(self, key, item):
        if isinstance(item, xr.DataArray):  # pragma: no cover
            if key in self.alias.keys():
                self._ds[self.alias[key]] = item
            else:
                self._ds[key] = item
        else:
            self.__dict__[key] = item

    def __getitem__(self, key):
        if key in self.__dict__.keys():
            return self.__dict__[key]
        else:
            if key in self.alias.keys():
                return self._ds[self.alias[key]]
            else:
                return self._ds[key]

    def check_readiness(self):
        """Return readiness.

        Function that checks what kind of interpolation is supported.

        **Returns:**

        + readiness: dict
            'h': The scheme of horizontal interpolation to be used,
                 including 'oceanparcel', 'local_cartesian', and 'rectilinear'.
            'Z': Whether the dataset has a vertical dimension at the center points.
            'Zl': Whether the dataset has a vertical dimension at staggered points
                 (vertical velocity).
            'time': Whether the dataset has a temporal dimension.
        """
        # TODO: make the check more detailed
        varnames = list(self._ds.data_vars) + list(self._ds.coords)
        readiness = {}
        missing = []
        if all([i in varnames for i in ["XC", "YC", "XG", "YG"]]):
            readiness["h"] = "oceanparcel"
            # could be a curvilinear grid that can use oceanparcel style
        elif all([i in varnames for i in ["XC", "YC", "dxG", "dyG", "CS", "SN"]]):
            readiness["h"] = "local_cartesian"
            # could be a curvilinear grid that can use local cartesian style
        elif all([i in varnames for i in ["lon", "lat"]]):
            ratio = 6371e3 * np.pi / 180
            self.dlon = np.gradient(self["lon"]) * ratio
            self.dlat = np.gradient(self["lat"]) * ratio
            readiness["h"] = "rectilinear"
            # corresponding to a rectilinear dataset
        else:  # pragma: no cover
            readiness["h"] = False
            # readiness['overall'] = False
            missing.append(
                """
            For the most basic use case,
            {XC,YC,XG,YG} or {XC,YC,dxG,dyG,CS,SN} for curvilinear grid;
            or {lon, lat} for rectilinear grid.
            """
            )
            return False, missing
        for _ in ["time", "Z", "Zl"]:
            readiness[_] = (_ in varnames) and (_general_len(self[_]) > 1)

        return readiness, missing

    def _add_missing_grid(self):  # pragma: no cover
        # TODO:
        pass

<<<<<<< HEAD
    def show_alias(self):  # pragma: no cover
        """Print out the alias in a nice pd.DataFrame format."""
        return pd.DataFrame.from_dict(
            self.alias, orient="index", columns=["original name"]
        )
=======
    def show_alias(self): # pragma: no cover
        """
        print out the alias in a nice pd.DataFrame format.
        """
        try:
            return _pd.DataFrame.from_dict(
                self.alias, orient="index", columns=["original name"]
            )
        except NameError:
            raise NameError('pandas is needed to perform this function.')
>>>>>>> 0cd2e48e

    def _add_missing_cs_sn(self):
        try:
            assert self["CS"] is not None
            assert self["SN"] is not None  # pragma: no cover
        except (AttributeError, AssertionError):
            xc = np.deg2rad(np.array(self["XC"]))
            yc = np.deg2rad(np.array(self["YC"]))
            cs = np.zeros_like(xc)
            sn = np.zeros_like(xc)
            cs[0], sn[0] = find_cs_sn(yc[0], xc[0], yc[1], xc[1])
            cs[-1], sn[-1] = find_cs_sn(yc[-2], xc[-2], yc[-1], xc[-1])
            cs[1:-1], sn[1:-1] = find_cs_sn(yc[:-2], xc[:-2], yc[2:], xc[2:])
            # it makes no sense to turn it into DataArray again when you already have in memory
            # and you know where this data is defined.
            self["CS"] = cs
            self["SN"] = sn

    def hgrid2array(self):
        """Extract the horizontal grid data into numpy arrays.

        This is done based on the readiness['h'] of the OceData object.
        """
        way = self.readiness["h"]
        if self.too_large:  # pragma: no cover
            print("Loading grid into memory, it's a large dataset please be patient")

        if way == "oceanparcel":
            for var in ["XC", "YC", "XG", "YG"]:
                self[var] = np.array(self[var]).astype("float32")
            for var in ["rA", "CS", "SN"]:
                try:
                    self[var] = np.array(self[var]).astype("float32")
                except KeyError:
                    print(f"no {var} in dataset, skip")
                    self[var] = None
            try:
                self.dX = np.array(self["dXG"]).astype("float32")
                self.dY = np.array(self["dYG"]).astype("float32")
            except KeyError:
                self.dX = None
                self.dY = None
            if self.too_large:  # pragma: no cover
                print("numpy arrays of grid loaded into memory")
            self.tree = create_tree(self.XC, self.YC)
            if self.too_large:  # pragma: no cover
                print("cKD created")

        if way == "local_cartesian":
            for var in ["XC", "YC", "CS", "SN"]:
                self[var] = np.array(self[var]).astype("float32")
            self.dX = np.array(self["dXG"]).astype("float32")
            self.dY = np.array(self["dYG"]).astype("float32")

            if not self.too_large:  # pragma: no cover
                for var in ["XG", "YG", "dXC", "dYC", "rA"]:
                    try:
                        self[var] = np.array(self[var]).astype("float32")
                    except KeyError:
                        print(f"no {var} in dataset, skip")
                        self[var] = None
            if self.too_large:  # pragma: no cover
                print("numpy arrays of grid loaded into memory")
            self.tree = create_tree(self.XC, self.YC)
            if self.too_large:  # pragma: no cover
                print("cKD created")

        if way == "rectilinear":
            self.lon = np.array(self["lon"]).astype("float32")
            self.lat = np.array(self["lat"]).astype("float32")

    def vgrid2array(self):
        """Extract the vertical center point grid data into numpy arrays."""
        self.Z = np.array(self["Z"]).astype("float32")
        self.dZ = np.array(self["dZ"]).astype("float32")

    def vlgrid2array(self):
        """Extract the vertical staggered point grid data into numpy arrays."""
        self.Zl = np.array(self["Zl"]).astype("float32")
        self.dZl = np.array(self["dZl"]).astype("float32")

        # special treatment for dZl
        # self.dZl = np.roll(self.dZl,1)
        # self.dZl[0] = 1e-10

    def tgrid2array(self):
        """Extract the temporal grid data into numpy arrays."""
        self.t_base = 0
        self.ts = np.array(self["time"])
        self.ts = (self.ts).astype(float) / 1e9
        try:
            self.time_midp = np.array(self["time_midp"])
            self.time_midp = (self.time_midp).astype(float) / 1e9
        except KeyError:
            self.time_midp = (self.ts[1:] + self.ts[:-1]) / 2

    def grid2array(self):
        """Assemble all the extraction methods."""
        if self.readiness["h"]:
            self.hgrid2array()
        if self.readiness["Z"]:
            self.vgrid2array()
        if self.readiness["Zl"]:
            self.vlgrid2array()
        if self.readiness["time"]:
            self.tgrid2array()

    def find_rel_h(self, x, y):
        """Find the horizontal rel-coordinate.

        Find the horizontal rel-coordinate of the given 4-D position based on readiness['h'].

        **Parameters:**

        + x, y: np.ndarray
            1D array of longitude and latitude.

        **Returns:**

        + faces, iys, ixs: np.ndarray or None
            Indexes of the nearest horizontal point.
        + rx, ry: np.ndarray
            Non-dimensional distance to the nearest point.
        + cs, sn: np.ndarray or None
            The cosine and sine of the grid orientation compared to local meridian.
        + dx, dy:
            The size of the horizontal cell used for the Non-dimensionalization.
        + bx, by:
            The longitude and latitude for the nearest grid point.
        """
        if self.readiness["h"] == "oceanparcel":
            faces, iys, ixs, rx, ry, cs, sn, dx, dy, bx, by = find_rel_h_oceanparcel(
                x,
                y,
                self.XC,
                self.YC,
                self.dX,
                self.dY,
                self.CS,
                self.SN,
                self.XG,
                self.YG,
                self.tree,
                self.tp,
            )
        elif self.readiness["h"] == "local_cartesian":
            faces, iys, ixs, rx, ry, cs, sn, dx, dy, bx, by = find_rel_h_naive(
                x, y, self.XC, self.YC, self.dX, self.dY, self.CS, self.SN, self.tree
            )
        elif self.readiness["h"] == "rectilinear":
            faces, iys, ixs, rx, ry, cs, sn, dx, dy, bx, by = find_rel_h_rectilinear(
                x, y, self.lon, self.lat
            )
        return faces, iys, ixs, rx, ry, cs, sn, dx, dy, bx, by

    def find_rel_vl(self, z):
        """Find the rel-coord based on vertical staggered grid using the nearest neighbor scheme."""
        iz, rz, dz, bz = find_rel_nearest(z, self.Zl)
        return iz.astype(int), rz, dz, bz

    def find_rel_vl_lin(self, z):
        """Find the rel-coord based on vertical staggered grid using the 2-point linear scheme."""
        iz, rz, dz, bz = find_rel_z(z, self.Zl, self.dZl, dz_above_z=False)
        return iz.astype(int), rz, dz, bz

    def find_rel_v(self, z):
        """Find the rel-coord based on vertical center grid using the nearest neighbor scheme."""
        iz, rz, dz, bz = find_rel_z(z, self.Zl, self.dZl)
        return (iz - 1).astype(int), rz - 0.5, dz, bz

    def find_rel_v_lin(self, z):
        """Find the rel-coord based on vertical center grid using the 2-point linear scheme."""
        iz, rz, dz, bz = find_rel_z(z, self.Z, self.dZ)
        return iz.astype(int), rz, dz, bz

    def find_rel_t(self, t):
        """Find the rel-coord based along the temporal direction using the nearest neighbor scheme."""
        it, rt, dt, bt = find_rel_nearest(t, self.ts)
        return it.astype(int), rt, dt, bt

    def find_rel_t_lin(self, t):
        """Find the rel-coord based along the temporal direction using the 2-point linear scheme."""
        it, rt, dt, bt = find_rel_time(t, self.ts)
        return it.astype(int), rt, dt, bt

    def _find_rel_3d(self, x, y, z):  # pragma: no cover
        # for internal test
        faces, iys, ixs, rx, ry, cs, sn, dx, dy, bx, by = self.find_rel_h(
            x, y, self.XC, self.YC, self.dX, self.dY, self.CS, self.SN, self.tree
        )
        iz, rz, dz, bz = find_rel_z(z, self.Zl, self.dZl)
        iz = iz.astype(int)
        return (
            iz.astype(int),
            faces,
            iys,
            ixs,
            rx,
            ry,
            rz,
            cs,
            sn,
            dx,
            dy,
            dz,
            bx,
            by,
            bz,
        )

    def _find_rel_4d(self, x, y, z, t):  # pragma: no cover
        # for internal tests
        faces, iys, ixs, rx, ry, cs, sn, dx, dy, bx, by = self.find_rel_h(
            x, y, self.XC, self.YC, self.dX, self.dY, self.CS, self.SN, self.tree
        )
        iz, rz, dz, bz = find_rel_z(z, self.Zl, self.dZl)
        iz = iz.astype(int)
        it, rt, dt, bt = find_rel_time(t, self.ts)
        it = it.astype(int)
        return (
            it.astype(int),
            iz.astype(int),
            faces,
            iys,
            ixs,
            rx,
            ry,
            rz,
            rt,
            cs,
            sn,
            dx,
            dy,
            dz,
            dt,
            bx,
            by,
            bz,
            bt,
        )

    def _find_rel(self, *arg):  # pragma: no cover
        # Internal testing
        if len(arg) == 2:
            return self.find_rel_2d(*arg)
        if len(arg) == 3:
            return self.find_rel_3d(*arg)
        if len(arg) == 4:
            return self.find_rel_4d(*arg)<|MERGE_RESOLUTION|>--- conflicted
+++ resolved
@@ -149,24 +149,14 @@
         # TODO:
         pass
 
-<<<<<<< HEAD
     def show_alias(self):  # pragma: no cover
         """Print out the alias in a nice pd.DataFrame format."""
-        return pd.DataFrame.from_dict(
-            self.alias, orient="index", columns=["original name"]
-        )
-=======
-    def show_alias(self): # pragma: no cover
-        """
-        print out the alias in a nice pd.DataFrame format.
-        """
         try:
             return _pd.DataFrame.from_dict(
                 self.alias, orient="index", columns=["original name"]
             )
         except NameError:
             raise NameError('pandas is needed to perform this function.')
->>>>>>> 0cd2e48e
 
     def _add_missing_cs_sn(self):
         try:
