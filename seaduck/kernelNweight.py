import copy
try: # pragma: no cover
    import matplotlib.pyplot as _plt
except ImportError: # pragma: no cover
    pass

import numpy as np

<<<<<<< HEAD
from seaduck.RuntimeConf import rcParam

# from OceInterp.kernel_and_weight import kernel_weight,get_weight_cascade
# from seaduck.topology import topology
=======
from seaduck.RuntimeConf import rcParam,compileable
>>>>>>> 0cd2e48e
from seaduck.utils import get_combination

# default kernel for interpolation.
default_kernel = np.array(
    [[0, 0], [0, 1], [0, 2], [0, -1], [0, -2], [-1, 0], [-2, 0], [1, 0], [2, 0]]
)
default_inheritance = [
    [0, 1, 2, 3, 4, 5, 6, 7, 8],
    [0, 1, 2, 3, 5, 7, 8],
    [0, 1, 3, 5, 7],
    [0],
]
weight_func = dict()

default_kernels = [
    np.array([default_kernel[i] for i in doll]) for doll in default_inheritance
]


# It just tell you what the kernels look like
def show_kernels(kernels=default_kernels):  # pragma: no cover
    """Plot a small scatter plot of the shape of a list of kernel.

    **Parameters:**

    + kernels: list of numpy.ndarray
        Each of the element is a (n,2) shaped array,
        where n is the number of element in the kernel.
    """
    try:
        _plt
    except NameError:
        raise NameError('maptlotlib.pyplot is needed to use this function.')
    for i, k in enumerate(kernels):
        x, y = k.T
        _plt.plot(x + 0.1 * i, y + 0.1 * i, "+")


def _translate_to_tendency(k):
    """Translate a movement to directions.

    A kernel looks like
    np.array([
    [x1,y1],
    [x2,y2],....
    ])
    where [xn,yn] represent a coordinate relative to [0,0]
    which is just the nearest neighbor.
    this function return how you could move from [0,0] to k = [x,y]
    If you need to go to [0,2], you need to move up twice.
    it will return [0,0] or more explicitly ['up','up']
    [0,0] will produce a empty array.

    **Parameters:**

    + k: numpy.ndarray
        A (n,2)-shaped array, where n is the number of
        element in the kernel.
    """
    tend = []
    x, y = k
    if y > 0:
        for j in range(y):
            tend.append(0)  # up
    else:
        for j in range(-y):
            tend.append(1)  # down
    if x < 0:
        for j in range(-x):
            tend.append(2)  # left
    else:
        for j in range(x):
            tend.append(3)  # right
    return tend


def kernel_weight_x(kernel, ktype="interp", order=0):
    """Return the function that calculate the interpolation/derivative weight.

    input needs to be a cross-shaped (that's where x is coming from) Lagrangian kernel.

    **Parameters:**

    + kernel: np.ndarray
        2D array with shape (n,2), where n is the number of nodes.
        It has to be shaped like a cross
    + ktype: str
        "interp" (default): Use both x y direction for interpolation,
        implies that order = 0
        "x": Use only x direction for interpolation/derivative
        "y": Use only y direction for interpolation/derivative
    + order: int
        The order of derivatives. Zero for interpolation.

    **Returns:**

    + func(rx,ry): compilable function
        function to calculate the hotizontal interpolation/derivative
        weight
    """
    xs = np.array(list(set(kernel.T[0]))).astype(float)
    ys = np.array(list(set(kernel.T[1]))).astype(float)

    # if you the kernel is a line rather than a cross
    if len(xs) == 1:
        ktype = "y"
    elif len(ys) == 1:
        ktype = "x"

    """
    If you don't want to know what is going on under the hood.
    it's totally fine.

    all of the following is a bit hard to understand.
    The k th (k>=0) derivative of the lagrangian polynomial is
          Sigma_{i\neq j} Pi_{i<m-1-k} (x-x_i)
    w_j= ----------------------------------------
          Pi_{i\neq j} (x_j - x_i)

    for example: if the points are [-1,0,1] for point 0
    k = 0: w = (x-1)(x+1)/(0-1)(0+1)
    k = 1: w = [(x+1)+(x-1)]/(0-1)(0+1)

    for a cross shape kernel:
    f(rx,ry) = f_x(rx) + f_y(ry) - f(0,0)

    The following equation is just that.
    """

    x_poly = []
    y_poly = []
    if ktype == "interp":
        for ax in xs:
            x_poly.append(get_combination([i for i in xs if i != ax], len(xs) - 1))
        for ay in ys:
            y_poly.append(get_combination([i for i in ys if i != ay], len(ys) - 1))
    if ktype == "x":
        for ax in xs:
            x_poly.append(
                get_combination([i for i in xs if i != ax], len(xs) - 1 - order)
            )
        y_poly = [[[]]]
    if ktype == "y":
        x_poly = [[[]]]
        for ay in ys:
            y_poly.append(
                get_combination([i for i in ys if i != ay], len(ys) - 1 - order)
            )
    x_poly = np.array(x_poly).astype(float)
    y_poly = np.array(y_poly).astype(float)

<<<<<<< HEAD
    @njit
    def the_interp_func(rx, ry):  # pragma: no cover
=======
    @compileable
    def the_interp_func(rx, ry): # pragma: no cover
>>>>>>> 0cd2e48e
        nonlocal kernel, xs, ys, x_poly, y_poly
        n = len(rx)
        m = len(kernel)
        weight = np.ones((n, m)) * 0.0
        for i, (x, y) in enumerate(kernel):
            if x != 0:
                ix = np.where(xs == x)[0][0]
                poly = x_poly[ix]
                for term in poly:
                    another = np.ones(n)
                    for other in term:
                        another *= rx - other
                    weight[:, i] += another
                    for other in xs:
                        if other != x:
                            weight[:, i] /= x - other
            if y != 0:
                iy = np.where(ys == y)[0][0]
                poly = y_poly[iy]
                for term in poly:
                    another = np.ones(n) * 1.0
                    for other in term:
                        another *= ry - other
                    weight[:, i] += another
                    for other in ys:
                        if other != y:
                            weight[:, i] /= y - other
            elif x**2 + y**2 == 0:
                xthing = np.zeros(n) * 0.0
                ix = np.where(xs == 0)[0][0]
                poly = x_poly[ix]
                for term in poly:
                    another = np.ones(n) * 1.0
                    for other in term:
                        another *= rx - other
                    xthing += another
                    for other in xs:
                        if other != x:
                            xthing /= x - other

                ything = np.zeros(n) * 0.0
                iy = np.where(ys == y)[0][0]
                poly = y_poly[iy]
                for term in poly:
                    another = np.ones(n)
                    for other in term:
                        another *= ry - other
                    ything += another
                    for other in ys:
                        if other != y:
                            ything /= y - other
                weight[:, i] = xthing + ything - 1
        return weight

<<<<<<< HEAD
    @njit
    def the_x_func(rx, ry):  # pragma: no cover
=======
    @compileable
    def the_x_func(rx, ry): # pragma: no cover
>>>>>>> 0cd2e48e
        nonlocal kernel, xs, ys, x_poly, order
        n = len(rx)
        m = len(kernel)
        weight = np.ones((n, m)) * 0.0
        for i, (x, y) in enumerate(kernel):
            if y == 0:
                ix = np.where(xs == x)[0][0]
                poly = x_poly[ix]
                for term in poly:
                    another = np.ones(n) * 1.0
                    for other in term:
                        another *= rx - other

                    weight[:, i] += another
                for other in xs:
                    if other != x:
                        weight[:, i] /= x - other
        return weight

<<<<<<< HEAD
    @njit
    def the_x_maxorder_func(rx, ry):  # pragma: no cover
=======
    @compileable
    def the_x_maxorder_func(rx, ry): # pragma: no cover
>>>>>>> 0cd2e48e
        nonlocal kernel, xs, ys, order
        n = len(rx)
        m = len(kernel)
        common = 1
        for i in range(1, order):
            common *= i
        weight = np.ones((n, m)) * float(common)
        for i, (x, y) in enumerate(kernel):
            if y == 0:
                for other in xs:
                    if other != x:
                        weight[:, i] /= x - other
            else:
                weight[:, i] = 0.0
        return weight

<<<<<<< HEAD
    @njit
    def the_y_func(rx, ry):  # pragma: no cover
=======
    @compileable
    def the_y_func(rx, ry): # pragma: no cover
>>>>>>> 0cd2e48e
        nonlocal kernel, xs, ys, y_poly, order
        n = len(rx)
        m = len(kernel)
        weight = np.ones((n, m)) * 0.0
        for i, (x, y) in enumerate(kernel):
            if x == 0:
                iy = np.where(ys == y)[0][0]
                poly = y_poly[iy]
                for term in poly:
                    another = np.ones(n) * 1.0
                    for other in term:
                        another *= ry - other

                    weight[:, i] += another
                for other in ys:
                    if other != y:
                        weight[:, i] /= y - other
        return weight

<<<<<<< HEAD
    @njit
    def the_y_maxorder_func(rx, ry):  # pragma: no cover
=======
    @compileable
    def the_y_maxorder_func(rx, ry): # pragma: no cover
>>>>>>> 0cd2e48e
        nonlocal kernel, xs, ys, order
        n = len(rx)
        m = len(kernel)
        common = 1
        for i in range(1, order):
            common *= i
        weight = np.ones((n, m)) * float(common)
        for i, (x, y) in enumerate(kernel):
            if x == 0:
                for other in ys:
                    if other != y:
                        weight[:, i] /= y - other
            else:
                weight[:, i] = 0.0
        return weight

    if ktype == "interp":
        return the_interp_func
    if ktype == "x":
        max_order = len(xs) - 1
        if order < max_order:
            return the_x_func
        elif order == max_order:
            return the_x_maxorder_func
        else:
            raise Exception("Kernel is too small for this derivative")
    if ktype == "y":
        max_order = len(ys) - 1
        if order < max_order:
            return the_y_func
        elif order == max_order:
            return the_y_maxorder_func
        else:
            raise Exception("Kernel is too small for this derivative")


# we can define the default interpolation functions here,
# so if we are using it over and over, we don't have to compile it.
# and it really takes a lot of time to compile.


def kernel_weight_s(kernel, xorder=0, yorder=0):
    """Return the function that calculate the interpolation/derivative weight.

    input needs to be a rectangle-shaped (that's where x is coming from)
    Lagrangian kernel.

    **Parameters:**

    + kernel: np.ndarray
        2D array with shape (n,2), where n is the number of nodes.
        It has to be shaped like a rectangle
    + xorder: int
        The order of derivatives in the x direction.
        Zero for interpolation.
    + yorder: int
        The order of derivatives in the y direction.
        Zero for interpolation.

    **Returns:**

    + func(rx,ry): compilable function
        function to calculate the hotizontal interpolation/derivative
        weight
    """
    xs = np.array(list(set(kernel.T[0]))).astype(float)
    ys = np.array(list(set(kernel.T[1]))).astype(float)
    xmaxorder = False
    ymaxorder = False
    if xorder < len(xs) - 1:
        pass
    elif xorder == len(xs) - 1:
        xmaxorder = True
    else:
        raise Exception("Kernel is too small for this derivative")

    if yorder < len(ys) - 1:
        pass
    elif yorder == len(ys) - 1:
        ymaxorder = True
    else:
        raise Exception("Kernel is too small for this derivative")

    x_poly = []
    y_poly = []
    for ax in xs:
        x_poly.append(get_combination([i for i in xs if i != ax], len(xs) - 1 - xorder))
    for ay in ys:
        y_poly.append(get_combination([i for i in ys if i != ay], len(ys) - 1 - yorder))
    x_poly = np.array(x_poly).astype(float)
    y_poly = np.array(y_poly).astype(float)

<<<<<<< HEAD
    @njit
    def the_square_func(rx, ry):  # pragma: no cover
=======
    @compileable
    def the_square_func(rx, ry): # pragma: no cover
>>>>>>> 0cd2e48e
        nonlocal kernel, xs, ys, y_poly, x_poly, xorder, yorder
        n = len(rx)
        mx = len(xs)
        my = len(ys)
        m = len(kernel)
        yweight = np.ones((n, my))
        xweight = np.ones((n, mx))
        weight = np.ones((n, m)) * 0.0

        if ymaxorder:
            common = 1
            for i in range(1, yorder):
                common *= i
            yweight *= float(common)
        else:
            yweight *= 0.0
        for i, y in enumerate(ys):
            if not ymaxorder:
                iy = np.where(ys == y)[0][0]
                poly = y_poly[iy]
                for term in poly:
                    another = np.ones(n) * 1.0
                    for other in term:
                        another *= ry - other

                    yweight[:, i] += another
            for other in ys:
                if other != y:
                    yweight[:, i] /= y - other

        if xmaxorder:
            common = 1
            for i in range(1, xorder):
                common *= i
            xweight *= float(common)
        else:
            xweight *= 0.0
        for i, x in enumerate(xs):
            if not xmaxorder:
                ix = np.where(xs == x)[0][0]
                poly = x_poly[ix]
                for term in poly:
                    another = np.ones(n) * 1.0
                    for other in term:
                        another *= rx - other

                    xweight[:, i] += another
            for other in xs:
                if other != x:
                    xweight[:, i] /= x - other

        for i, (x, y) in enumerate(kernel):
            iy = np.where(ys == y)[0][0]
            ix = np.where(xs == x)[0][0]
            weight[:, i] = yweight[:, iy] * xweight[:, ix]

        return weight

    return the_square_func


def kernel_weight(kernel, ktype="interp", order=0):
    """Return a function that compute weights.

    A wrapper around kernel_weight_x and kernel_weight_s.
    Return the function that calculate the interpolation/derivative weight
    of a  Lagrangian kernel.

    **Parameters:**

    + kernel: np.ndarray
        2D array with shape (n,2), where n is the number of nodes.
        It need to either shape like a rectangle or a cross
    + ktype: str
        "interp" (default): Use both x y direction for interpolation,
        implies that order = 0
        "dx": Use only x direction for interpolation/derivative
        "dy": Use only y direction for interpolation/derivative
    + order: int
        The order of derivatives. Zero for interpolation.

    **Returns:**

    + func(rx,ry): compilable function
        function to calculate the hotizontal interpolation/derivative
        weight
    """
    mx = len(set(kernel[:, 0]))
    my = len(set(kernel[:, 1]))
    if len(kernel) == mx + my - 1:
        if "d" in ktype:
            ktype = ktype[1:]
        return kernel_weight_x(kernel, ktype=ktype, order=order)
    elif len(kernel) == mx * my:
        # mx*my == mx+my-1 only when mx==1 or my ==1
        if ktype == "interp":
            return kernel_weight_s(kernel, xorder=0, yorder=0)
        elif ktype == "dx":
            return kernel_weight_s(kernel, xorder=order, yorder=0)
        elif ktype == "dy":
            return kernel_weight_s(kernel, xorder=0, yorder=order)


default_interp_funcs = [kernel_weight_x(a_kernel) for a_kernel in default_kernels]


def find_which_points_for_each_kernel(masked, russian_doll="default"):
    """Find which kernel to use at each point.

    masked is going to be a n*m array,
    where n is the number of points of interest.
    m is the size of the largest kernel.

    russian_doll defines the shape of smaller kernels.
    say
    russian_doll = [
    [0,1,2,3,4],
    [0,1],
    [0]
    ]
    it means that the largest kernel have all 5 nodes
    the second kernel only contain the first and second node,
    and the last one only have the nearest neighbor.

    if a row of matrix looks like [1,1,1,1,1],
    the index of the row will be in the first element(list) of the return
    variable.

    if a row of matrix looks like [1,1,1,1,0],
    although it fits both 2nd and 3rd kernel, 2nd has priority,
    so the index will be in the 2nd element of the return pk.

    if a row looks like [0,0,0,0,0],
    none of the kernel can fit it, so the index will not be in the
    return
    """
    if russian_doll == "default":
        russian_doll = default_inheritance
    already_wet = []
    for i, doll in enumerate(russian_doll):
        wet_1d = masked[:, np.array(doll)].all(axis=1)
        already_wet.append(np.where(wet_1d)[0])
    point_for_each_kernel = [list(already_wet[0])]
    for i in range(1, len(russian_doll)):
        point_for_each_kernel.append(
            list(np.setdiff1d(already_wet[i], already_wet[i - 1]))
        )
    return point_for_each_kernel


def get_weight_cascade(
    rx,
    ry,
    pk,
    kernel_large=default_kernel,
    russian_doll=default_inheritance,
    funcs=default_interp_funcs,
):
    weight = np.zeros((len(rx), len(kernel_large)))
    weight[:, 0] = np.nan
    """Compute the weight

    apply the corresponding functions that was figured out in
    find_which_points_for_each_kernel

    **Parameters:**

    + rx,ry: numpy.ndarray
        1D array with length N of non-dimensional relative horizontal
        position to the nearest node
    + kernel_large: numpy.ndarray
        A numpy kernel of shape (M,2) that contains all the kernels needed.
    + russian_doll: list of list(s)
        The inheritance sequence when some of the node is masked.
    + funcs: list of compileable functions
        The weight function of each kernel in the inheritance sequence.

    **Returns:**

    + weight: numpy.ndarray
        The horizontal weight of interpolation/derivative for the points
        with shape (N,M)

    """
    for i in range(len(pk)):
        if len(pk[i]) == 0:
            continue
        sub_rx = rx[pk[i]]
        sub_ry = ry[pk[i]]
        #     slim_weight = interp_func[i](sub_rx,sub_ry)
        sub_weight = np.zeros((len(pk[i]), len(kernel_large)))
        sub_weight[:, np.array(russian_doll[i])] = funcs[i](sub_rx, sub_ry)
        weight[pk[i]] = sub_weight
    return weight


def find_pk_4d(masked, russian_doll=default_inheritance):
    """Find the masking condition for 4D space time."""
    maskedT = masked.T
    ind_shape = maskedT.shape
    tz = []
    for i in range(ind_shape[0]):
        z = []
        for j in range(ind_shape[1]):
            z.append(find_which_points_for_each_kernel(maskedT[i, j].T, russian_doll))
        tz.append(z)
    return tz


def get_weight_4d(
    rx,
    ry,
    rz,
    rt,
    pk4d,
    hkernel=default_kernel,
    russian_doll=default_inheritance,
    funcs=default_interp_funcs,
    tkernel="linear",
    zkernel="linear",
    bottom_scheme="no flux",
):  # pragma: no cover
    """Return the weight of values given particle rel-coords.

    **Parameters:**

    + rx,ry,rz,rt: numpy.ndarray
        1D array of non-dimensional particle positions of shape (N)
    + pk4d: list
        A mapping on which points should use which horizontal kernel.
    + hkernel:
        A horizontal numpy kernel that contains all the horizontal
        kernels needed.
    + russian_doll: list of list(s)
        The inheritance sequence when some of the node is masked.
    + funcs: list of compileable functions
        The weight function of each kernel in the inheritance sequence.
    + tkernel: str
        What kind of operation to do in the temporal dimension:
        'linear', 'nearest' interpolation, or 'dt'
    + zkernel: str
        What kind of operation to do in the vertical:
        'linear', 'nearest' interpolation, or 'dz'
    + bottom_scheme: str
        Whether to assume there is a ghost point with same value at the
        bottom boundary.
        Choose None for vertical flux, 'no flux' for most other cases.

    **Returns:**

    + weight: numpy.ndarray
        The weight of interpolation/derivative for the points with
        shape (N,M), M is the num of node in the largest kernel.
    """
    nt = len(pk4d)
    nz = len(pk4d[0])

    if tkernel == "linear":
        rp = copy.deepcopy(rt)
        tweight = [(1 - rp).reshape((len(rp), 1, 1)), rp.reshape((len(rp), 1, 1))]
    elif tkernel == "dt":
        tweight = [-1, 1]
    elif tkernel == "nearest":
        tweight = [1, 0]

    if zkernel == "linear":
        rp = copy.deepcopy(rz)
        zweight = [(1 - rp).reshape((len(rp), 1)), rp.reshape((len(rp), 1))]
    elif zkernel == "dz":
        zweight = [-1, 1]
    elif zkernel == "nearest":
        zweight = [1, 0]

    weight = np.zeros((len(rx), len(hkernel), nz, nt))
    for jt in range(nt):
        for jz in range(nz):
            weight[:, :, jz, jt] = get_weight_cascade(
                rx,
                ry,
                pk4d[jt][jz],
                kernel_large=hkernel,
                russian_doll=russian_doll,
                funcs=funcs,
            )
    for jt in range(nt):
        if (zkernel == "linear") and (bottom_scheme == "no flux"):
            # whereever the bottom layer is masked,
            # replace it with a ghost point above it
            secondlayermasked = np.isnan(weight[:, :, 0, jt]).any(axis=1)
            # setting the value at this level zero
            weight[secondlayermasked, :, 0, jt] = 0
            shouldbemasked = np.logical_and(secondlayermasked, rz < 1 / 2)
            weight[shouldbemasked, :, 1, jt] = 0
            # setting the vertical weight of the above value to 1
            zweight[1][secondlayermasked] = 1
        for jz in range(nz):
            weight[:, :, jz, jt] *= zweight[jz]
        weight[:, :, :, jt] *= tweight[jt]
    #         break

    return weight


def kash(kernel):  # hash kernel
    """Hash a horizontal kernel.

    Return the hash value.

    **Parameters:**

    + kernel: numpy.ndarray
        A horizontal kernel
    """
    temp_lst = [(i, j) for (i, j) in kernel]
    return hash(tuple(temp_lst))


def get_func(kernel, hkernel="interp", h_order=0):
    """Return functions that compute weights.

    Similar to the kernel_weight function,
    the only difference is that this function can
    read existing functions from a global dictionary,
    and can register to the dictionary when new ones are created.
    """
    global weight_func
    ker_ind = kash(kernel)
    layer_1 = weight_func.get(ker_ind)
    if layer_1 is None:
        weight_func[ker_ind] = dict()
    layer_1 = weight_func[ker_ind]

    layer_2 = layer_1.get(hkernel)
    if layer_2 is None:
        layer_1[hkernel] = dict()
    layer_2 = layer_1[hkernel]

    layer_3 = layer_2.get(h_order)
    if layer_3 is None:
        if rcParam["debug_level"] == "very_high":  # pragma: no cover
            print("Creating new weight function," " the first time is going to be slow")
        layer_2[h_order] = kernel_weight(kernel, ktype=hkernel, order=h_order)
    layer_3 = layer_2[h_order]

    return layer_3


def auto_doll(kernel, hkernel="interp"):
    """Find a natural inheritance pattern given one horizontal kernel."""
    if hkernel == "interp":
        doll = [[i for i in range(len(kernel))]]
    elif hkernel == "dx":
        doll = [[i for i in range(len(kernel)) if kernel[i][1] == 0]]
    elif hkernel == "dy":
        doll = [[i for i in range(len(kernel)) if kernel[i][0] == 0]]
    doll[0] = sorted(
        doll[0], key=lambda i: max(abs(kernel[i] + np.array([0.01, 0.00618])))
    )
    last = doll[-1]
    lask = np.array([kernel[i] for i in last])
    dist = round(max(np.max(abs(lask), axis=1)))
    for radius in range(dist - 1, -1, -1):
        new = [i for i in last if max(abs(kernel[i])) <= radius]
        if new != last:
            last = new
            doll.append(last)
    return doll


class KnW(object):
    """Kernel object.

    A class that describes anything about the
    interpolation/derivative kernel to be used.

    **Parameters:**

    + kernel: numpy.ndarray
        The largest horizontal kernel to be used
    + inheritance: list
        The inheritance sequence of the kernels
    + hkernel: str
        What to do in the horizontal direction
        'interp', 'dx', or 'dy'?
    + tkernel: str
        What kind of operation to do in the temporal dimension:
        'linear', 'nearest' interpolation, or 'dt'
    + zkernel: str
        What kind of operation to do in the vertical:
        'linear', 'nearest' interpolation, or 'dz'
    + h_order: int
        How many derivative to take in the horizontal direction.
        Zero for pure interpolation
    + ignore_mask: bool
        Whether to diregard the masking of the dataset.
        You can select True if there is no
        inheritance, or if performance is a big concern.
    """

    def __init__(
        self,
        kernel=default_kernel,
        inheritance="auto",  # None, or list of lists
        hkernel="interp",  # dx,dy
        vkernel="nearest",  # linear,dz
        tkernel="nearest",  # linear,dt
        h_order=0,  # depend on hkernel type
        ignore_mask=False,
    ):
        ksort = np.abs(kernel + np.array([0.01, 0.00618])).sum(axis=1).argsort()
        # Avoid points having same distance
        ksort_inv = ksort.argsort()

        if (
            (inheritance is not None)
            and (ignore_mask)
            and (rcParam["debug_level"] == "very_high")
        ):  # pragma: no cover
            print(
                "Warning:overwriting the inheritance object to None,"
                " because we ignore masking"
            )

        if inheritance == "auto":
            inheritance = auto_doll(kernel, hkernel=hkernel)
        elif inheritance is None:  # does not apply cascade
            inheritance = [[i for i in range(len(kernel))]]
        elif isinstance(inheritance, list):
            pass
        else:  # pragma: no cover
            raise ValueError("Unknown type of inherirance")

        self.kernel = kernel[ksort]
        self.inheritance = [
            sorted([ksort_inv[i] for i in heir]) for heir in inheritance
        ]
        self.hkernel = hkernel
        self.vkernel = vkernel
        self.tkernel = tkernel
        self.h_order = h_order
        self.ignore_mask = ignore_mask

        self.kernels = [
            np.array([self.kernel[i] for i in doll]) for doll in self.inheritance
        ]
        self.hfuncs = [
            get_func(kernel=a_kernel, hkernel=self.hkernel, h_order=self.h_order)
            for a_kernel in self.kernels
        ]

    def same_hsize(self, other):  # pragma: no cover
        """Return True if 2 KnW object has the same horizontal size."""
        type_same = isinstance(other, type(self))
        if not type_same:
            raise TypeError("the argument is not a KnW object")
        return (self.kernel == other.kernel).all()

    def same_size(self, other):  # pragma: no cover
        """Return True if 2 KnW object has the same 4D size."""
        only_size = {"dz": 2, "linear": 2, "dt": 2, "nearest": 1}
        hsize_same = self.same_hsize(other)
        vsize_same = only_size[self.vkernel] == only_size[other.vkernel]
        tsize_same = only_size[self.tkernel] == only_size[other.tkernel]
        return hsize_same and vsize_same and tsize_same

    def __eq__(self, other):
        type_same = isinstance(other, type(self))
        if not type_same:  # pragma: no cover
            return False
        shpe_same = (
            self.kernel == other.kernel
        ).all() and self.inheritance == other.inheritance
        diff_same = (
            (self.hkernel == other.hkernel)
            and (self.vkernel == other.vkernel)
            and (self.tkernel == other.tkernel)
        )
        return type_same and shpe_same and diff_same

    def __hash__(self):
        return hash(
            (
                kash(self.kernel),
                tuple(tuple(i for i in heir) for heir in self.inheritance),
                self.ignore_mask,
                self.h_order,
                self.hkernel,
                self.vkernel,
                self.tkernel,
            )
        )

    def size_hash(self):
        """Produce a hash value based on the 4D size of the KnW object."""
        only_size = {"dz": 2, "linear": 2, "dt": 2, "nearest": 1}
        return hash(
            (kash(self.kernel), only_size[self.vkernel], only_size[self.tkernel])
        )

    def get_weight(
        self,
        rx,
        ry,
        rz=0,
        rt=0,
        pk4d=None,  # All using the largest
        bottom_scheme="no flux",  # None
    ):
        """Return the weight of values given particle rel-coords.

        **Parameters:**

        + rx,ry,rz,rt: numpy.ndarray
            1D array of non-dimensional particle positions
        + pk4d: list
            A mapping on which points should use which kernel.
        + bottom_scheme: str
            Whether to assume there is a ghost point with same value at
            the bottom boundary.
            Choose None for vertical flux, 'no flux' for most other cases.

        **Returns:**

        + weight: numpy.ndarray
            The weight of interpolation/derivative for the points
            with shape (N,M),
            M is the num of node in the largest kernel.
        """
        if self.vkernel in ["linear", "dz"]:
            nz = 2
        else:
            nz = 1
        if self.tkernel in ["linear", "dt"]:
            nt = 2
        else:
            nt = 1

        weight = np.zeros((len(rx), len(self.kernel), nz, nt))
        if (
            isinstance(rz, (int, float)) and self.vkernel != "nearest"
        ):  # pragma: no cover
            rz = np.array([rz for i in range(len(rx))])
        if (
            isinstance(rt, (int, float)) and self.tkernel != "nearest"
        ):  # pragma: no cover
            rt = np.array([rt for i in range(len(rx))])

        if self.tkernel == "linear":
            rpt = copy.deepcopy(rt)
            tweight = [
                (1 - rpt).reshape((len(rpt), 1, 1)),
                rpt.reshape((len(rpt), 1, 1)),
            ]
        elif self.tkernel == "dt":  # pragma: no cover
            tweight = [-1, 1]
        elif self.tkernel == "nearest":
            tweight = [1]

        if self.vkernel == "linear":
            rpz = copy.deepcopy(rz)
            zweight = [(1 - rpz).reshape((len(rpz), 1)), rpz.reshape((len(rpz), 1))]
        elif self.vkernel == "dz":
            zweight = [-1, 1]
        elif self.vkernel == "nearest":
            zweight = [1]

        if pk4d is None:
            # pk4d = [
            #    [
            #        [list(range(len(rx)))]
            # # all points are in the same catagory
            #    for i in range(nz)]# Every layer is the same
            # for j in range(nt)]#
            for jt in range(nt):
                for jz in range(nz):
                    weight[:, self.inheritance[0], jz, jt] = self.hfuncs[0](rx, ry)
        else:
            if nt != len(pk4d) or nz != len(pk4d[0]):  # pragma: no cover
                raise ValueError("The kernel and the input pk4d does not match")

            for jt in range(nt):
                for jz in range(nz):
                    weight[:, :, jz, jt] = get_weight_cascade(
                        rx,
                        ry,
                        pk4d[jt][jz],
                        kernel_large=self.kernel,
                        russian_doll=self.inheritance,
                        funcs=self.hfuncs,
                    )
        for jt in range(nt):
            if (self.vkernel == "linear") and (
                bottom_scheme == "no flux"
            ):  # pragma: no cover
                # whereever the bottom layer is masked,
                # replace it with a ghost point above it
                secondlayermasked = np.isnan(weight[:, :, 0, jt]).any(axis=1)
                # setting the value at this level zero
                weight[secondlayermasked, :, 0, jt] = 0
                shouldbemasked = np.logical_and(secondlayermasked, rz < 1 / 2)
                weight[shouldbemasked, :, 1, jt] = 0
                # setting the vertical weight of the above value to 1
                zweight[1][secondlayermasked] = 1
            for jz in range(nz):
                weight[:, :, jz, jt] *= zweight[jz]
            weight[:, :, :, jt] *= tweight[jt]

        return weight<|MERGE_RESOLUTION|>--- conflicted
+++ resolved
@@ -6,14 +6,7 @@
 
 import numpy as np
 
-<<<<<<< HEAD
-from seaduck.RuntimeConf import rcParam
-
-# from OceInterp.kernel_and_weight import kernel_weight,get_weight_cascade
-# from seaduck.topology import topology
-=======
 from seaduck.RuntimeConf import rcParam,compileable
->>>>>>> 0cd2e48e
 from seaduck.utils import get_combination
 
 # default kernel for interpolation.
@@ -165,13 +158,8 @@
     x_poly = np.array(x_poly).astype(float)
     y_poly = np.array(y_poly).astype(float)
 
-<<<<<<< HEAD
-    @njit
-    def the_interp_func(rx, ry):  # pragma: no cover
-=======
     @compileable
     def the_interp_func(rx, ry): # pragma: no cover
->>>>>>> 0cd2e48e
         nonlocal kernel, xs, ys, x_poly, y_poly
         n = len(rx)
         m = len(kernel)
@@ -226,13 +214,8 @@
                 weight[:, i] = xthing + ything - 1
         return weight
 
-<<<<<<< HEAD
-    @njit
-    def the_x_func(rx, ry):  # pragma: no cover
-=======
     @compileable
     def the_x_func(rx, ry): # pragma: no cover
->>>>>>> 0cd2e48e
         nonlocal kernel, xs, ys, x_poly, order
         n = len(rx)
         m = len(kernel)
@@ -252,13 +235,8 @@
                         weight[:, i] /= x - other
         return weight
 
-<<<<<<< HEAD
-    @njit
-    def the_x_maxorder_func(rx, ry):  # pragma: no cover
-=======
     @compileable
     def the_x_maxorder_func(rx, ry): # pragma: no cover
->>>>>>> 0cd2e48e
         nonlocal kernel, xs, ys, order
         n = len(rx)
         m = len(kernel)
@@ -275,13 +253,8 @@
                 weight[:, i] = 0.0
         return weight
 
-<<<<<<< HEAD
-    @njit
-    def the_y_func(rx, ry):  # pragma: no cover
-=======
     @compileable
     def the_y_func(rx, ry): # pragma: no cover
->>>>>>> 0cd2e48e
         nonlocal kernel, xs, ys, y_poly, order
         n = len(rx)
         m = len(kernel)
@@ -301,13 +274,8 @@
                         weight[:, i] /= y - other
         return weight
 
-<<<<<<< HEAD
-    @njit
+    @compileable
     def the_y_maxorder_func(rx, ry):  # pragma: no cover
-=======
-    @compileable
-    def the_y_maxorder_func(rx, ry): # pragma: no cover
->>>>>>> 0cd2e48e
         nonlocal kernel, xs, ys, order
         n = len(rx)
         m = len(kernel)
@@ -400,13 +368,8 @@
     x_poly = np.array(x_poly).astype(float)
     y_poly = np.array(y_poly).astype(float)
 
-<<<<<<< HEAD
-    @njit
+    @compileable
     def the_square_func(rx, ry):  # pragma: no cover
-=======
-    @compileable
-    def the_square_func(rx, ry): # pragma: no cover
->>>>>>> 0cd2e48e
         nonlocal kernel, xs, ys, y_poly, x_poly, xorder, yorder
         n = len(rx)
         mx = len(xs)
